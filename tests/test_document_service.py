--- conflicted
+++ resolved
@@ -139,13 +139,9 @@
     args = mock_run.call_args[0][0]
     # First element is the drawj2d executable
     assert args[0] == document_service.drawj2d_path
-<<<<<<< HEAD
     # Should specify frontend HCL and type RM
     assert args[1:5] == ["-F", "hcl", "-T", "rm"]
-    # Output and input paths present
-=======
     # Must include output flag and paths
->>>>>>> 29cfe552
     assert "-o" in args
     assert rm_path in args
     assert hcl_path in args
