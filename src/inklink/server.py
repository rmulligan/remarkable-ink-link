--- conflicted
+++ resolved
@@ -135,32 +135,11 @@
             from urllib.parse import urlparse
 
             parsed = urlparse(raw)
-<<<<<<< HEAD
-
-            # Validate scheme, netloc, and allowed characters
-            if parsed.scheme in ("http", "https") and parsed.netloc and self._is_safe_url(raw):
-                return raw
-
-            # fallback: extract longest safe URL prefix before trailing invalid chars
-            end = len(raw)
-            # Define allowed URL characters
-            allowed_url_chars = set("ABCDEFGHIJKLMNOPQRSTUVWXYZabcdefghijklmnopqrstuvwxyz0123456789-._~:/?#[]@!$&'()*+,;=")
-            # Identify the start of the invalid suffix
-            while end > 0 and raw[end - 1] in allowed_url_chars:
-                end -= 1
-
-            for i in range(end, 0, -1):
-                candidate = raw[:i]
-                if self._is_safe_url(candidate):
-                    parsed_pfx = urlparse(candidate)
-                    if parsed_pfx.scheme in ("http", "https") and parsed_pfx.netloc:
-                        return candidate
-=======
+
             # Validate scheme and netloc
             if parsed.scheme in ("http", "https") and parsed.netloc and self._is_safe_url(raw):
                 return raw
 
->>>>>>> 3c17c85c
         except Exception:
             # Not a valid plain URL
             pass
