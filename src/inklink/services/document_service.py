"""Document conversion service for InkLink.

This service handles conversion of web content to reMarkable-compatible documents
using RCU (reMarkable Content Uploader) for direct conversion to .rm files.
"""

import os
import time
import json
import logging
import tempfile
import markdown
import subprocess
from typing import Dict, Any, Optional, List

# Import utility functions for error handling and RCU integration
from inklink.utils import (
    retry_operation,
    format_error,
    ensure_rcu_available,
    convert_markdown_to_rm,
    convert_html_to_rm,
)

# Use central configuration from inklink.config
from inklink.config import CONFIG

logger = logging.getLogger(__name__)


# Structured content schema (multi-page support):
# structured_content = [
#     {
#         "page_number": 1,
#         "items": [
#             {"type": "heading", "content": "Section 1"},
#             {"type": "paragraph", "content": "Text..."},
#             ...
#         ],
#         "metadata": {...}
#     },
#     {
#         "page_number": 2,
#         "items": [
#             ...
#         ],
#         "metadata": {...}
#     },
#     ...
# ]
class DocumentService:
    """Creates reMarkable documents from web content."""

    def __init__(
        self, temp_dir: str, drawj2d_path: Optional[str] = None, pdf_service=None
    ):
        """
        Initialize with directories and paths.

        Args:
            temp_dir: Directory for temporary files
            drawj2d_path: Optional path to drawj2d executable (for legacy support)
            pdf_service: Optional PDFService instance for index notebook updates
        """
        self.temp_dir = temp_dir
        self.drawj2d_path = drawj2d_path
        self.pdf_service = pdf_service  # Used for automated index notebook updates
        os.makedirs(temp_dir, exist_ok=True)

        # Check if RCU is available
        self.use_rcu = ensure_rcu_available()
        if not self.use_rcu:
            logger.warning(
                "RCU not available, falling back to drawj2d. "
                "Install RCU for better conversion quality."
            )
            if not drawj2d_path or not os.path.exists(drawj2d_path):
                logger.error(
                    "drawj2d fallback path not available. Document conversion will fail."
                )

        # Determine Remarkable model ("pro" or "rm2")
        rm_model = CONFIG.get("REMARKABLE_MODEL", "pro").lower()
        self.is_remarkable_pro = rm_model == "pro"
        # Page dimensions (pixels) and layout defaults
        # These defaults match the Pro configuration; adjust if rm2
        self.page_width = CONFIG.get("PAGE_WIDTH", 2160)
        self.page_height = CONFIG.get("PAGE_HEIGHT", 1620)
        self.margin = CONFIG.get("PAGE_MARGIN", 120)
        self.line_height = 40

        # Set font settings from CONFIG
        self.heading_font = CONFIG.get("HEADING_FONT", "Liberation Sans")
        self.body_font = CONFIG.get("BODY_FONT", "Liberation Sans")
        self.code_font = CONFIG.get("CODE_FONT", "DejaVu Sans Mono")

    def create_rmdoc_from_content(
        self, url: str, qr_path: str, content: Dict[str, Any]
    ) -> Optional[str]:
        """
        Create reMarkable document from structured content, supporting cross-page links.

        This function renders the structured content (with per-page items, metadata, and cross-page links)
        to markdown and then uses RCU to convert it to reMarkable format.

        Args:
            url: Source URL for reference
            qr_path: Path to QR code image
            content: Structured content dictionary. Supports both legacy and enhanced formats:
                - Legacy: {"structured_content": [ ... ]}
                - Enhanced: {"pages": [...], "cross_page_links": [...]}

        Returns:
            Path to generated .rm file or None if failed
        """
        import logging

        logger = logging.getLogger("inklink.document_service")
        try:
            # Ensure we have valid content
            if not content:
                content = {"title": f"Page from {url}", "structured_content": []}

            logger.info(f"Creating document for: {content.get('title', url)}")

            # Detect enhanced format (pages/cross_page_links) or legacy (structured_content)
            pages = content.get("pages")
            cross_page_links = content.get("cross_page_links")
            if pages is None:
                # Fallback to legacy
                pages = content.get("structured_content", [])
                cross_page_links = content.get("cross_page_links", [])

            # Generate markdown file
            md_filename = f"doc_{hash(url)}_{int(time.time())}.md"
            md_path = os.path.join(self.temp_dir, md_filename)
            logger.debug(f"Writing markdown file to {md_path}")

            with open(md_path, "w", encoding="utf-8") as f:
                # Add title
                title = content.get("title", "Untitled Document")
                f.write(f"# {title}\n\n")

                # Add source URL
                f.write(f"Source: {url}\n\n")

                # Add horizontal separator
                f.write("---\n\n")

                # Add QR code if available
                if os.path.exists(qr_path):
                    logger.debug(f"QR code found at {qr_path}, adding to markdown")
                    f.write(f"![QR Code for original content]({qr_path})\n\n")
                else:
                    logger.debug(f"No QR code found at {qr_path}")

                # If raw_markdown is present, write it directly and skip structured_content
                raw_markdown = content.get("raw_markdown")
                if raw_markdown:
                    f.write(raw_markdown)
                    if not raw_markdown.endswith("\n"):
                        f.write("\n")
                else:
                    # Process pages (multi-page aware)
                    for idx, page in enumerate(pages):
                        page_number = page.get("page_number", idx + 1)
                        items = page.get("items", [])
                        metadata = page.get("metadata", {})

                        # Write page break except for first page
                        if page_number and page_number > 1:
                            f.write("\n---\n\n")

                        # Optionally, write page header/footer using metadata
                        # Annotate references if present in metadata
                        references = metadata.get("references", [])
                        if references:
                            f.write("**References on this page:**\n")
                            for ref in references:
                                ref_label = ref.get("label", "")
                                ref_to = ref.get("to_page", "")
                                ref_type = ref.get("type", "")
                                f.write(
                                    f"- {ref_label} (to page {ref_to}, type: {ref_type})\n"
                                )
                            f.write("\n")

                        for item in items:
                            item_type = item.get("type", "paragraph")
                            item_content = item.get("content", "")

                            if not item_content:
                                continue

                            if item_type == "h1" or item_type == "heading":
                                f.write(f"# {item_content}\n\n")
                            elif item_type == "h2":
                                f.write(f"## {item_content}\n\n")
                            elif item_type == "h3":
                                f.write(f"### {item_content}\n\n")
                            elif item_type in ["h4", "h5", "h6"]:
                                f.write(f"#### {item_content}\n\n")
                            elif item_type == "code":
                                f.write(f"```\n{item_content}\n```\n\n")
                            elif item_type == "math":
                                f.write(f"$$\n{item_content}\n$$\n\n")
                            elif item_type == "diagram":
                                f.write(f"```mermaid\n{item_content}\n```\n\n")
                            elif item_type == "list" and "items" in item:
                                for list_item in item["items"]:
                                    f.write(f"* {list_item}\n")
                                f.write("\n")
                            elif item_type == "bullet":
                                f.write(f"* {item_content}\n\n")
                            elif item_type == "image" and "url" in item:
                                caption = item.get("caption", "")
                                if caption:
                                    f.write(f"![{caption}]({item['url']})\n\n")
                                else:
                                    f.write(f"![]({item['url']})\n\n")
                            else:
                                # Default to paragraph
                                f.write(f"{item_content}\n\n")

                    # Render cross-page links section if present
                    if cross_page_links:
                        f.write("## Cross-Page Links\n\n")
                        for link in cross_page_links:
                            from_page = link.get("from_page")
                            to_page = link.get("to_page")
                            label = link.get(
                                "label", f"Link from page {from_page} to {to_page}"
                            )
                            link_type = link.get("type", "")
                            f.write(
                                f"- {label} (from page {from_page} to page {to_page}, type: {link_type})\n"
                            )
                        f.write("\n---\n\n")

                # Add timestamp
                timestamp = time.strftime("%Y-%m-%d %H:%M:%S")
                f.write(f"\n\n*Generated: {timestamp}*")

            logger.info(f"Created markdown file: {md_path}")

            # Convert to reMarkable format using RCU
            if self.use_rcu:
                success, result = convert_markdown_to_rm(
                    markdown_path=md_path, title=title
                )

                if success:
                    logger.info(
                        f"Successfully converted to reMarkable format: {result}"
                    )
                    return result
                else:
                    logger.error(f"RCU conversion failed: {result}")
                    # If RCU fails, try falling back to legacy method
                    if self.drawj2d_path and os.path.exists(self.drawj2d_path):
                        logger.info("Falling back to legacy conversion method...")
                        return self.create_rmdoc_legacy(url, qr_path, content)
            else:
                # Fall back to legacy conversion if RCU not available
                return self.create_rmdoc_legacy(url, qr_path, content)

        except Exception as e:
            logger.error(f"Error creating document: {str(e)}")
            return None

        # Automated index notebook update (non-blocking)
        if self.pdf_service is not None:
            import threading

            def update_index_notebook():
                """
                Regenerate the index notebook PDF after new content is processed.
                Runs in a background thread to avoid blocking user interactions.
                """
                try:
                    # Example: Gather all pages info for the index (customize as needed)
                    # Here, we use a single-page list for demonstration; in production,
                    # aggregate all notebook pages as required.
                    pages = [
                        {
                            "title": content.get("title", "Untitled Document"),
                            "summary": content.get("summary", ""),
                            "page_number": 1,
                            "device_location": None,
                            "links": content.get("cross_page_links", []),
                        }
                    ]
                    output_path = os.path.join(self.temp_dir, "index_notebook.pdf")
                    if self.pdf_service:
                        self.pdf_service.generate_index_notebook(
                            pages=pages,
                            output_path=output_path,
                            graph_title="Index Node Graph",
                        )
                    logger.info(f"Index notebook PDF updated at {output_path}")
                except Exception as e:
                    logger.error(f"Failed to update index notebook: {e}")

            threading.Thread(target=update_index_notebook, daemon=True).start()

<<<<<<< HEAD
        return None
=======
        return None

    def create_rmdoc_from_html(
        self, url: str, qr_path: str, html_content: str, title: Optional[str] = None
    ) -> Optional[str]:
        """Create reMarkable document directly from HTML content.

        Uses RCU to convert HTML directly to reMarkable format.

        Args:
            url: Source URL for reference
            qr_path: Path to QR code image
            html_content: Raw HTML content
            title: Optional document title

        Returns:
            Path to generated .rm file or None if failed
        """
        if not self.use_rcu:
            logger.warning("RCU not available, cannot convert HTML directly")
            return None

        try:
            # Generate temp HTML file
            with tempfile.NamedTemporaryFile(
                suffix=".html", dir=self.temp_dir, delete=False
            ) as temp_file:
                temp_html_path = temp_file.name
                temp_file.write(html_content.encode("utf-8"))

            # Convert HTML to reMarkable format
            success, result = convert_html_to_rm(
                html_path=temp_html_path, title=title or f"Page from {url}"
            )

            # Clean up temp file
            try:
                os.unlink(temp_html_path)
            except OSError:
                pass

            if success:
                logger.info(
                    f"Successfully converted HTML to reMarkable format: {result}"
                )
                return result
            else:
                logger.error(f"HTML conversion failed: {result}")
                return None

        except Exception as e:
            logger.error(f"Error converting HTML to document: {str(e)}")
            return None

    def create_pdf_rmdoc(
        self, pdf_path: str, title: str, qr_path: Optional[str] = None
    ) -> Optional[str]:
        """Create reMarkable document from PDF file.

        Args:
            pdf_path: Path to PDF file
            title: Document title
            qr_path: Optional path to QR code image

        Returns:
            Path to generated .rm file or None if failed
        """
        if not self.use_rcu:
            logger.warning("RCU not available, cannot convert PDF directly")
            return None

        try:
            # Create RCU command
            timestamp = int(time.time())
            output_path = os.path.join(
                self.temp_dir, f"pdf_{hash(pdf_path)}_{timestamp}.rm"
            )

            # Use RCU to convert PDF to reMarkable format
            cmd = [
                "rcu",
                "convert",
                "--input",
                pdf_path,
                "--output",
                output_path,
                "--title",
                title,
            ]

            result = subprocess.run(cmd, capture_output=True, text=True, check=False)

            if result.returncode == 0 and os.path.exists(output_path):
                logger.info(
                    f"Successfully converted PDF to reMarkable format: {output_path}"
                )
                return output_path
            else:
                logger.error(f"PDF conversion failed: {result.stderr}")
                return None

        except Exception as e:
            logger.error(f"Error converting PDF to document: {str(e)}")
            return None

    # Legacy conversion method using HCL and drawj2d (for fallback)
    def create_rmdoc_legacy(
        self, url: str, qr_path: str, content: Dict[str, Any]
    ) -> Optional[str]:
        """Legacy method to create reMarkable document using HCL and drawj2d.

        This is kept for compatibility when RCU is not available.

        Args:
            url: Source URL
            qr_path: Path to QR code image
            content: Structured content dictionary

        Returns:
            Path to generated .rm file or None if failed
        """
        try:
            # Ensure drawj2d is available
            if not self.drawj2d_path or not os.path.exists(self.drawj2d_path):
                logger.error("drawj2d path not available for legacy conversion")
                return None

            # Create HCL file
            hcl_path = self.create_hcl(url, qr_path, content)
            if not hcl_path:
                logger.error("Failed to create HCL script")
                return None

            # Convert to .rm file
            timestamp = int(time.time())
            rm_filename = f"rm_{hash(url)}_{timestamp}.rm"
            rm_path = os.path.join(self.temp_dir, rm_filename)

            # Run drawj2d
            cmd = [self.drawj2d_path, "-Trm", "-rmv6", "-o", rm_path, hcl_path]
            result = subprocess.run(cmd, capture_output=True, text=True, check=False)

            if result.returncode == 0 and os.path.exists(rm_path):
                logger.info(f"Legacy conversion successful: {rm_path}")
                return rm_path
            else:
                logger.error(f"Legacy conversion failed: {result.stderr}")
                return None

        except Exception as e:
            logger.error(f"Error in legacy document creation: {str(e)}")
            return None

    # Legacy HCL creation method (for fallback)
    def create_hcl(
        self, url: str, qr_path: str, content: Dict[str, Any]
    ) -> Optional[str]:
        """Create HCL script from structured content (legacy method).

        Args:
            url: Source URL
            qr_path: Path to QR code image
            content: Structured content dictionary

        Returns:
            Path to generated HCL file or None if failed
        """
        try:
            # Implementation details of HCL generation remain the same
            # (This is the original implementation from the codebase)

            # Ensure we have valid content, even if minimal
            if not content:
                content = {"title": f"Page from {url}", "structured_content": []}

            logger.info(f"Creating HCL document for: {content.get('title', url)}")

            # Generate HCL file path
            hcl_filename = f"doc_{hash(url)}_{int(time.time())}.hcl"
            hcl_path = os.path.join(self.temp_dir, hcl_filename)

            # Get page dimensions from config
            page_width = CONFIG.get("PAGE_WIDTH", 2160)
            page_height = CONFIG.get("PAGE_HEIGHT", 1620)
            margin = CONFIG.get("PAGE_MARGIN", 120)
            line_height = 40

            # Get fonts from config
            heading_font = CONFIG.get("HEADING_FONT", "Liberation Sans")
            body_font = CONFIG.get("BODY_FONT", "Liberation Sans")
            code_font = CONFIG.get("CODE_FONT", "DejaVu Sans Mono")

            with open(hcl_path, "w", encoding="utf-8") as f:
                # Set page size - use direct syntax based on drawj2d docs
                f.write(f'puts "size {page_width} {page_height}"\n\n')

                # Set font and pen
                f.write(f'puts "set_font {heading_font} 36"\n')
                f.write('puts "pen black"\n\n')

                # Set title position
                y_pos = margin

                # Add title
                title = content.get("title", "Untitled Document")
                f.write(
                    f'puts "text {margin} {y_pos} \\"{self._escape_hcl(title)}\\""\n'
                )
                # Space after title
                y_pos += line_height

                # Add URL under title
                f.write(f'puts "set_font {body_font} 20"\n')
                f.write(
                    f'puts "text {margin} {y_pos} \\"Source: {self._escape_hcl(url)}\\""\n'
                )
                y_pos += line_height

                # Add horizontal line separator
                f.write(
                    f'puts "line {margin} {y_pos} {page_width - margin} {y_pos} width=1.0"\n'
                )
                y_pos += line_height

                # Add QR code if available
                if qr_path and os.path.exists(qr_path):
                    qr_size = 350
                    qr_x = page_width - margin - qr_size
                    f.write(
                        f'puts "rectangle {qr_x - 5} {y_pos - 5} {qr_size + 10} {qr_size + 10} width=1.0"\n'
                    )
                    f.write(
                        f'puts "image {qr_x} {y_pos} {qr_size} {qr_size} \\"{qr_path}\\""\n'
                    )
                    # Move y_pos past the QR code
                    y_pos += qr_size + self.line_height

                # Process structured content
                y_pos += qr_size + self.line_height

                structured_content = content.get("structured_content", [])

                for item in structured_content:
                    item_type = item.get("type", "paragraph")
                    # Allow list items with 'items'
                    if item_type == "list" and item.get("items"):
                        for sub_item in item.get("items", []):
                            # Support list items as dicts or plain strings
                            if isinstance(sub_item, dict):
                                sub_item_content = sub_item.get("content", "")
                            else:
                                sub_item_content = str(sub_item)
                            if not sub_item_content:
                                continue
                            # Render each sub-item as a bullet point
                            f.write(
                                f'puts "text {margin + 20} {y_pos} \\"- {self._escape_hcl(sub_item_content)}\\""\n'
                            )
                            y_pos += line_height
                    else:
                        item_content = item.get("content", "")
                        if not item_content:
                            continue

                    # Check if we need a new page
                    if y_pos > (page_height - margin * 2):
                        f.write('puts "newpage"\n')
                        y_pos = margin

                    # Process based on content type
                    if item_type == "h1" or item_type == "heading":
                        f.write(f'puts "set_font {heading_font} 32"\n')
                        f.write(
                            f'puts "text {margin} {y_pos} \\"{self._escape_hcl(item_content)}\\""\n'
                        )
                        f.write(f'puts "set_font {body_font} 20"\n')
                        y_pos += line_height * 1.5
                    elif item_type == "h2":
                        f.write(f'puts "set_font {heading_font} 28"\n')
                        f.write(
                            f'puts "text {margin} {y_pos} \\"{self._escape_hcl(item_content)}\\""\n'
                        )
                        f.write(f'puts "set_font {body_font} 20"\n')
                        y_pos += line_height * 1.3
                    elif item_type == "h3" or item_type in ["h4", "h5", "h6"]:
                        f.write(f'puts "set_font {heading_font} 24"\n')
                        f.write(
                            f'puts "text {margin} {y_pos} \\"{self._escape_hcl(item_content)}\\""\n'
                        )
                        f.write(f'puts "set_font {body_font} 20"\n')
                        y_pos += line_height * 1.2
                    elif item_type == "code":
                        # Start code block
                        code_x = margin + 20
                        code_y = y_pos + line_height
                        code_lines = item_content.split("\n")
                        code_height = len(code_lines) * line_height + line_height

                        # Draw code block background and border
                        f.write(
                            f'puts "rectangle {margin} {y_pos} {page_width - margin * 2} {code_height} width=1.0"\n'
                        )

                        # Process each line of code
                        f.write(f'puts "set_font {code_font} 18"\n')
                        for i, line in enumerate(code_lines):
                            line_y = code_y + (i * line_height)
                            f.write(
                                f'puts "text {code_x} {line_y} \\"{self._escape_hcl(line)}\\""\n'
                            )

                        f.write(f'puts "set_font {body_font} 20"\n')
                        y_pos += code_height + line_height
                    elif item_type == "list" or item_type == "bullet":
                        list_indent = 30

                        if item_type == "list" and "items" in item:
                            # Handle old-style list format
                            for list_item in item["items"]:
                                f.write(f'puts "text {margin} {y_pos} \\"• \\"\n')
                                f.write(
                                    f'puts "text {margin + list_indent} {y_pos} \\"{self._escape_hcl(list_item)}\\""\n'
                                )
                                y_pos += line_height
                        else:
                            # Handle single bullet point
                            f.write(f'puts "text {margin} {y_pos} \\"• \\"\n')
                            f.write(
                                f'puts "text {margin + list_indent} {y_pos} \\"{self._escape_hcl(item_content)}\\""\n'
                            )
                            y_pos += line_height
                    else:
                        # Default to paragraph
                        # Split long content into multiple lines if needed
                        max_chars_per_line = 85
                        paragraph_text = item_content

                        # Word wrap
                        words = paragraph_text.split()
                        current_line = ""

                        for word in words:
                            if len(current_line) + len(word) + 1 <= max_chars_per_line:
                                current_line += " " + word if current_line else word
                            else:
                                # Write the current line
                                f.write(
                                    f'puts "text {margin} {y_pos} \\"{self._escape_hcl(current_line)}\\""\n'
                                )
                                y_pos += line_height
                                current_line = word

                        # Write the last line if not empty
                        if current_line:
                            f.write(
                                f'puts "text {margin} {y_pos} \\"{self._escape_hcl(current_line)}\\""\n'
                            )
                            y_pos += line_height

                    # Add spacing between items
                    y_pos += line_height * 0.5

                # Add timestamp at the bottom of the last page
                timestamp = time.strftime("%Y-%m-%d %H:%M:%S")
                f.write(
                    f'puts "text {margin} {page_height - margin} \\"Generated: {timestamp}\\""\n'
                )

            logger.info(f"Created HCL file: {hcl_path}")
            return hcl_path

        except Exception as e:
            logger.error(f"Error creating HCL document: {e}")
            return None

    def create_pdf_hcl(
        self, pdf_path: str, title: str, qr_path: str = None, images: List[str] = None
    ) -> Optional[str]:
        """Create HCL script for PDF file."""
        try:
            logger.info(f"Creating HCL document for PDF: {pdf_path}")

            # Generate HCL file path
            hcl_filename = f"pdf_{hash(pdf_path)}_{int(time.time())}.hcl"
            hcl_path = os.path.join(self.temp_dir, hcl_filename)

            with open(hcl_path, "w", encoding="utf-8") as f:
                # Set page size - use direct syntax based on drawj2d docs
                f.write(f'puts "size {self.page_width} {self.page_height}"\n\n')

                # Set font and pen
                f.write(f'puts "set_font {self.heading_font} 36"\n')
                f.write('puts "pen black"\n\n')

                # Set title position
                y_pos = self.margin

                # Add title
                f.write(
                    f'puts "text {self.margin} {y_pos} \\"{self._escape_hcl(title)}\\""\n'
                )
                y_pos += self.line_height * 1.5

                # Add URL under title
                f.write(f'puts "set_font {self.body_font} 20"\n')
                f.write(
                    f'puts "text {self.margin} {y_pos} \\"Source: {self._escape_hcl(os.path.basename(pdf_path))}\\""\n'
                )
                y_pos += self.line_height

                # Add horizontal line separator
                f.write(
                    f'puts "line {self.margin} {y_pos} {self.page_width - self.margin} {y_pos} width=1.0"\n'
                )
                y_pos += self.line_height * 2

                # Add QR code if available
                if qr_path and os.path.exists(qr_path):
                    qr_size = 350
                    qr_x = self.page_width - self.margin - qr_size
                    f.write(
                        f'puts "rectangle {qr_x - 5} {y_pos - 5} {qr_size + 10} {qr_size + 10} width=1.0"\n'
                    )
                    f.write(
                        f'puts "image {qr_x} {y_pos} {qr_size} {qr_size} \\"{qr_path}\\""\n'
                    )
                    y_pos += qr_size + self.line_height

                # Embed raster images if provided
                if images:
                    for img_path in images:
                        f.write('puts "newpage"\n')
                        with Image.open(img_path) as img:
                            orig_w, orig_h = img.size
                        max_w = self.page_width - 2 * self.margin
                        scale = max_w / orig_w
                        width = int(orig_w * scale)
                        height = int(orig_h * scale)
                        x = self.margin
                        y = self.margin
                        f.write(
                            f'puts "image {x} {y} {width} {height} \\"{img_path}\\""\n'
                        )
                    timestamp = time.strftime("%Y-%m-%d %H:%M:%S")
                    f.write(
                        f'puts "text {self.margin} {self.page_height - self.margin} \\"Generated: {timestamp}\\""\n'
                    )
                    return hcl_path

                # Add instructions for viewing the PDF
                f.write(
                    f'puts "text {self.margin} {y_pos} \\"This document has been converted to Remarkable format.\\""\n'
                )
                y_pos += self.line_height
                f.write(
                    f'puts "text {self.margin} {y_pos} \\"Original PDF: {self._escape_hcl(os.path.basename(pdf_path))}\\""\n'
                )

                # Add timestamp at the bottom of the page
                timestamp = time.strftime("%Y-%m-%d %H:%M:%S")
                f.write(
                    f'puts "text {self.margin} {self.page_height - self.margin} \\"Generated: {timestamp}\\""\n'
                )

            logger.info(f"Created HCL file for PDF: {hcl_path}")
            return hcl_path
        except Exception as e:
            logger.error(f"Error creating HCL document for PDF: {e}")
            return None

    def create_rmdoc(self, hcl_path: str, url: str) -> Optional[str]:
        """Convert HCL to Remarkable document."""
        try:
            timestamp = int(time.time())
            rm_filename = f"rm_{hash(url)}_{timestamp}.rm"
            rm_path = os.path.join(self.temp_dir, rm_filename)

            return self._convert_to_remarkable(hcl_path, rm_path)
        except Exception as e:
            logger.error(f"Error in create_rmdoc: {e}")
            return None

    def _convert_to_remarkable(self, hcl_path: str, rm_path: str) -> Optional[str]:
        """Convert HCL file to Remarkable format using drawj2d with verbose logging and fallback."""
        try:
            logger.info(f"Starting conversion from {hcl_path} to {rm_path}")

            # Input validation
            if not os.path.exists(hcl_path):
                error_msg = format_error("input", "HCL file not found", hcl_path)
                logger.error(error_msg)
                return None

            # Read and log HCL content for debugging
            try:
                with open(hcl_path, "r", encoding="utf-8") as f:
                    hcl_content = f.read()
                    logger.debug(f"HCL file full content: {hcl_content}")
                    # Basic syntax check
                    if (
                        'puts "size' not in hcl_content
                        or 'puts "text' not in hcl_content
                    ):
                        logger.error("HCL file missing required content elements")
                        return None
            except Exception as e:
                logger.error(f"Failed to read HCL file: {e}")
                return None

            # Ensure output directory exists
            output_dir = os.path.dirname(rm_path)
            if not os.path.exists(output_dir):
                logger.info(f"Creating output directory: {output_dir}")
                os.makedirs(output_dir, exist_ok=True)

            # Prepare conversion commands: use rm v6 format by default
            if not os.path.isfile(self.drawj2d_path) or not os.access(
                self.drawj2d_path, os.X_OK
            ):
                logger.error(
                    f"drawj2d executable not found or not executable at: {self.drawj2d_path}"
                )
                return None
            # Primary: reMarkable v6 (rm) format; Fallback: standard rm format
            primary_cmd = [self.drawj2d_path, "-Trm", "-rmv6", "-o", rm_path, hcl_path]
            fallback_cmd = [self.drawj2d_path, "-Trm", "-o", rm_path, hcl_path]
            logger.info(f"Primary conversion command: {' '.join(primary_cmd)}")
            logger.info(f"Fallback conversion command: {' '.join(fallback_cmd)}")

            # Try primary command
            try:
                result = subprocess.run(primary_cmd, capture_output=True, text=True)
                logger.debug(f"Command stdout: {result.stdout}")
                logger.debug(f"Command stderr: {result.stderr}")
                if result.returncode != 0:
                    logger.warning("rmv6 format failed, trying older format")
                    result = subprocess.run(
                        fallback_cmd, capture_output=True, text=True
                    )
                    logger.debug(f"Fallback stdout: {result.stdout}")
                    logger.debug(f"Fallback stderr: {result.stderr}")
                    if result.returncode != 0:
                        raise RuntimeError(
                            f"All conversion attempts failed: {result.stderr}"
                        )
            except Exception as conv_error:
                logger.error(f"Conversion error: {conv_error}")
                return None

            # Verify output file
            if not os.path.exists(rm_path):
                logger.error(f"Output file missing: {rm_path}")
                return None
            file_size = os.path.getsize(rm_path)
            logger.info(f"Output file created: {rm_path} ({file_size} bytes)")
            if file_size < 50:
                logger.error(f"Output file too small: {file_size} bytes")
                return None

            # Read and log binary header for debugging
            try:
                with open(rm_path, "rb") as rf:
                    header = rf.read(100)
                    logger.debug(f"RM file header (hex): {header.hex()}")
            except Exception as e:
                logger.warning(f"Could not read RM file header: {e}")

            return rm_path
        except Exception as e:
            logger.error(format_error("conversion", "Failed to convert document", e))
            return None

    def _escape_hcl(self, text: str) -> str:
        """Escape special characters for HCL."""
        if not text:
            return ""
        return text.replace("\\", "\\\\").replace('"', '\\"').replace("\n", " ")
>>>>>>> d37c1e8c
<|MERGE_RESOLUTION|>--- conflicted
+++ resolved
@@ -303,9 +303,6 @@
 
             threading.Thread(target=update_index_notebook, daemon=True).start()
 
-<<<<<<< HEAD
-        return None
-=======
         return None
 
     def create_rmdoc_from_html(
@@ -882,5 +879,4 @@
         """Escape special characters for HCL."""
         if not text:
             return ""
-        return text.replace("\\", "\\\\").replace('"', '\\"').replace("\n", " ")
->>>>>>> d37c1e8c
+        return text.replace("\\", "\\\\").replace('"', '\\"').replace("\n", " ")