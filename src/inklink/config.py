from pydantic import BaseModel, Field
import os
import logging

BASE_DIR = os.path.dirname(os.path.abspath(__file__))


class HCLResourceConfig(BaseModel):
    resource_type: str = Field(..., description="Type of the HCL resource")
    resource_name: str = Field(..., description="Name of the HCL resource")
    attributes: dict = Field(default_factory=dict, description="Resource attributes")


# Default configuration dictionary for InkLink


CONFIG = {
    # Server settings
    "HOST": os.environ.get("INKLINK_HOST", "0.0.0.0"),
    "PORT": int(os.environ.get("INKLINK_PORT", 9999)),
    # File paths
    "TEMP_DIR": os.environ.get("INKLINK_TEMP", os.path.join(BASE_DIR, "temp")),
    "OUTPUT_DIR": os.environ.get("INKLINK_OUTPUT", os.path.join(BASE_DIR, "output")),
    # External tools
    "RMAPI_PATH": os.environ.get("INKLINK_RMAPI", "/usr/local/bin/rmapi"),
    "DRAWJ2D_PATH": os.environ.get("INKLINK_DRAWJ2D", "/usr/local/bin/drawj2d"),
    # Remarkable settings
    # Default remote folder on reMarkable device
    "RM_FOLDER": os.environ.get("INKLINK_RM_FOLDER", "InkLink"),
    # Device model: "pro" for reMarkable Pro, "rm2" for reMarkable 2
    # Can be overridden via INKLINK_RM_MODEL env var
    "REMARKABLE_MODEL": os.environ.get("INKLINK_RM_MODEL", "pro").lower(),
    # Remarkable Pro page dimensions (portrait mode)
    "PAGE_WIDTH": int(os.environ.get("INKLINK_PAGE_WIDTH", 1872)),
    "PAGE_HEIGHT": int(os.environ.get("INKLINK_PAGE_HEIGHT", 2404)),
    "PAGE_MARGIN": int(os.environ.get("INKLINK_PAGE_MARGIN", 100)),
    # Font configuration
    "HEADING_FONT": os.environ.get("INKLINK_HEADING_FONT", "Liberation Sans"),
    "BODY_FONT": os.environ.get("INKLINK_BODY_FONT", "Liberation Sans"),
    "CODE_FONT": os.environ.get("INKLINK_CODE_FONT", "DejaVu Sans Mono"),
    # Retry settings
    "MAX_RETRIES": int(os.environ.get("INKLINK_MAX_RETRIES", 3)),
    "RETRY_DELAY": int(os.environ.get("INKLINK_RETRY_DELAY", 2)),  # seconds
    # Logging
    "LOG_LEVEL": os.environ.get("INKLINK_LOG_LEVEL", "INFO"),
    "LOG_FILE": os.environ.get("INKLINK_LOG_FILE", "inklink.log"),
    # PDF rendering mode: "outline" for vector outlines via drawj2d or "raster" for PNG rasterization
<<<<<<< HEAD
    "PDF_RENDER_MODE": os.environ.get("INKLINK_PDF_RENDER_MODE", "raster"),
    # Default PDF page number and scale for outline embedding
    "PDF_PAGE": int(os.environ.get("INKLINK_PDF_PAGE", 1)),
    "PDF_SCALE": float(os.environ.get("INKLINK_PDF_SCALE", 1.0)),
=======
    "PDF_RENDER_MODE": os.environ.get("INKLINK_PDF_RENDER_MODE", "outline"),
    # MyScript iink SDK configuration
    "MYSCRIPT_APP_KEY": os.environ.get("MYSCRIPT_APP_KEY", ""),
    "MYSCRIPT_HMAC_KEY": os.environ.get("MYSCRIPT_HMAC_KEY", ""),
    # OpenAI settings
    "OPENAI_MODEL": os.environ.get("INKLINK_OPENAI_MODEL", "gpt-3.5-turbo"),
    "OPENAI_SYSTEM_PROMPT": os.environ.get(
        "INKLINK_OPENAI_SYSTEM_PROMPT", "You are a helpful assistant."
    ),
>>>>>>> 29cfe552
}

# Ensure required directories exist
os.makedirs(CONFIG["TEMP_DIR"], exist_ok=True)
os.makedirs(CONFIG["OUTPUT_DIR"], exist_ok=True)

# Auto-detect local ddvk rmapi fork if present
try:
    from shutil import which
except ImportError:
    which = None
# Auto-detect local ddvk rmapi fork if present
ddvk_candidate = os.path.expanduser("~/Projects/rmapi/rmapi")
if os.path.exists(ddvk_candidate) and os.access(ddvk_candidate, os.X_OK):
    CONFIG["RMAPI_PATH"] = ddvk_candidate
# Fallback: detect rmapi in PATH if default path not found or not executable
try:
    from shutil import which

    if not os.path.exists(CONFIG.get("RMAPI_PATH", "")) or not os.access(
        CONFIG.get("RMAPI_PATH", ""), os.X_OK
    ):
        path_rmapi = which("rmapi")
        if path_rmapi:
            CONFIG["RMAPI_PATH"] = path_rmapi
except ImportError:
    pass
# Detect drawj2d in PATH
if which:
    drawj2d_path = which("drawj2d")
    if drawj2d_path:
        CONFIG["DRAWJ2D_PATH"] = drawj2d_path

# Configure logging
LOG_LEVELS = {
    "DEBUG": logging.DEBUG,
    "INFO": logging.INFO,
    "WARNING": logging.WARNING,
    "ERROR": logging.ERROR,
    "CRITICAL": logging.CRITICAL,
}


def setup_logging():
    """Configure the logging system."""
    log_level_str = CONFIG["LOG_LEVEL"].upper()
    log_level = LOG_LEVELS.get(log_level_str, logging.INFO)
    log_file = CONFIG["LOG_FILE"]

    logging.basicConfig(
        level=log_level,
        format="%(asctime)s - %(name)s - %(levelname)s - %(message)s",
        handlers=[logging.StreamHandler(), logging.FileHandler(log_file)],
    )

    # Return the root logger
    return logging.getLogger()<|MERGE_RESOLUTION|>--- conflicted
+++ resolved
@@ -45,13 +45,10 @@
     "LOG_LEVEL": os.environ.get("INKLINK_LOG_LEVEL", "INFO"),
     "LOG_FILE": os.environ.get("INKLINK_LOG_FILE", "inklink.log"),
     # PDF rendering mode: "outline" for vector outlines via drawj2d or "raster" for PNG rasterization
-<<<<<<< HEAD
     "PDF_RENDER_MODE": os.environ.get("INKLINK_PDF_RENDER_MODE", "raster"),
     # Default PDF page number and scale for outline embedding
     "PDF_PAGE": int(os.environ.get("INKLINK_PDF_PAGE", 1)),
     "PDF_SCALE": float(os.environ.get("INKLINK_PDF_SCALE", 1.0)),
-=======
-    "PDF_RENDER_MODE": os.environ.get("INKLINK_PDF_RENDER_MODE", "outline"),
     # MyScript iink SDK configuration
     "MYSCRIPT_APP_KEY": os.environ.get("MYSCRIPT_APP_KEY", ""),
     "MYSCRIPT_HMAC_KEY": os.environ.get("MYSCRIPT_HMAC_KEY", ""),
@@ -60,7 +57,6 @@
     "OPENAI_SYSTEM_PROMPT": os.environ.get(
         "INKLINK_OPENAI_SYSTEM_PROMPT", "You are a helpful assistant."
     ),
->>>>>>> 29cfe552
 }
 
 # Ensure required directories exist
