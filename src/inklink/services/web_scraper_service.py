--- conflicted
+++ resolved
@@ -15,11 +15,7 @@
     retry_operation,
     format_error,
     extract_structured_content,
-<<<<<<< HEAD
-    validate_and_fix_content
-=======
     validate_and_fix_content,
->>>>>>> 933c8e76
 )
 
 logger = logging.getLogger(__name__)
@@ -34,29 +30,11 @@
 
     def scrape(self, url: str) -> Dict[str, Any]:
         """Fetch URL and extract title and structured content.
-<<<<<<< HEAD
-        
-=======
 
->>>>>>> 933c8e76
         This method attempts to extract structured content in the following order:
         1. Try Mozilla Readability for reader-mode extraction if available
         2. Fall back to direct BeautifulSoup processing of raw HTML
         3. Return a standardized content structure with title and content
-<<<<<<< HEAD
-        
-        Args:
-            url: The URL to scrape
-            
-        Returns:
-            Dict with title, structured_content, and images
-        """
-        logger.info(f"Scraping URL: {url}")
-        
-        # Fetch the URL content
-        try:
-            html_content = self._fetch_url(url)
-=======
 
         Args:
             url: The URL to scrape
@@ -74,7 +52,6 @@
         try:
             html_content = self._fetch_url(url)
             logger.debug("_fetch_url completed")
->>>>>>> 933c8e76
         except Exception as e:
             error_msg = format_error("network", f"Failed to fetch URL {url}", e)
             logger.error(error_msg)
@@ -88,19 +65,6 @@
                 ],
                 "images": [],
             }
-<<<<<<< HEAD
-        
-        # Try different extraction methods
-        if Document:
-            try:
-                # Use Mozilla Readability to get clean article content
-                doc = Document(html_content)
-                content_html = doc.summary()
-                
-                # Extract structured content from the cleaned HTML
-                content = extract_structured_content(content_html, url)
-                
-=======
 
         # Try different extraction methods
         if Document:
@@ -114,20 +78,10 @@
                 # Extract structured content from the cleaned HTML
                 content = extract_structured_content(content_html, url)
 
->>>>>>> 933c8e76
                 # If Readability found a title, use it
                 doc_title = doc.short_title()
                 if doc_title and doc_title.strip():
                     content["title"] = doc_title.strip()
-<<<<<<< HEAD
-                
-                # Validate and fix content
-                return validate_and_fix_content(content, url)
-            except Exception as e:
-                logger.warning(f"Readability extraction failed: {e}, falling back to direct parsing")
-                # Fall through to direct parsing
-        
-=======
 
                 # Validate and fix content
                 return validate_and_fix_content(content, url)
@@ -137,7 +91,6 @@
                 )
                 # Fall through to direct parsing
 
->>>>>>> 933c8e76
         # Direct parsing of raw HTML
         try:
             content = extract_structured_content(html_content, url)
@@ -155,31 +108,14 @@
                 ],
                 "images": [],
             }
-<<<<<<< HEAD
-=======
 
     def _fetch_url(self, url: str) -> str:
         """Fetch URL and return its HTML content.
 
         Uses retry logic for resilience against temporary network failures.
->>>>>>> 933c8e76
 
-    def _fetch_url(self, url: str) -> str:
-        """Fetch URL and return its HTML content.
-        
-        Uses retry logic for resilience against temporary network failures.
-        
         Args:
             url: The URL to fetch
-<<<<<<< HEAD
-            
-        Returns:
-            HTML content as a string
-            
-        Raises:
-            Exception: If fetching fails after retries
-        """
-=======
 
         Returns:
             HTML content as a string
@@ -188,7 +124,6 @@
             Exception: If fetching fails after retries
         """
 
->>>>>>> 933c8e76
         def fetch_with_headers(url_to_fetch):
             headers = {
                 "User-Agent": "Mozilla/5.0 (Windows NT 10.0; Win64; x64) AppleWebKit/537.36 (KHTML, like Gecko) Chrome/91.0.4472.124 Safari/537.36",
@@ -200,16 +135,7 @@
             response = requests.get(url_to_fetch, headers=headers, timeout=10)
             response.raise_for_status()
             return response.text
-<<<<<<< HEAD
-        
-        return retry_operation(
-            fetch_with_headers, 
-            url, 
-            operation_name="URL fetching",
-            max_retries=3
-=======
 
         return retry_operation(
             fetch_with_headers, url, operation_name="URL fetching", max_retries=3
->>>>>>> 933c8e76
         )