
"""Document conversion service for InkLink.

This service handles conversion of web content to reMarkable-compatible documents
using RCU (reMarkable Content Uploader) for direct conversion to .rm files.
"""

import os
import time
import json
import logging
import tempfile
import markdown
from typing import Dict, Any, Optional, List

# Import utility functions for error handling and RCU integration
from inklink.utils import (
    retry_operation, 
    format_error,
    ensure_rcu_available,
    convert_markdown_to_rm,
    convert_html_to_rm
)

# Use central configuration from inklink.config
from inklink.config import CONFIG

logger = logging.getLogger(__name__)


# Structured content schema (multi-page support):
# structured_content = [
#     {
#         "page_number": 1,
#         "items": [
#             {"type": "heading", "content": "Section 1"},
#             {"type": "paragraph", "content": "Text..."},
#             ...
#         ],
#         "metadata": {...}
#     },
#     {
#         "page_number": 2,
#         "items": [
#             ...
#         ],
#         "metadata": {...}
#     },
#     ...
# ]
class DocumentService:
    """Creates reMarkable documents from web content."""

    def __init__(self, temp_dir: str, drawj2d_path: Optional[str] = None, pdf_service=None):
        """
        Initialize with directories and paths.

        Args:
            temp_dir: Directory for temporary files
            drawj2d_path: Optional path to drawj2d executable (for legacy support)
            pdf_service: Optional PDFService instance for index notebook updates
        """
        self.temp_dir = temp_dir
        self.drawj2d_path = drawj2d_path
        self.pdf_service = pdf_service  # Used for automated index notebook updates
        os.makedirs(temp_dir, exist_ok=True)

        # Check if RCU is available
        self.use_rcu = ensure_rcu_available()
        if not self.use_rcu:
            logger.warning(
                "RCU not available, falling back to drawj2d. "
                "Install RCU for better conversion quality."
            )
            if not drawj2d_path or not os.path.exists(drawj2d_path):
                logger.error(
                    "drawj2d fallback path not available. Document conversion will fail."
                )

    def create_rmdoc_from_content(
        self, url: str, qr_path: str, content: Dict[str, Any]
    ) -> Optional[str]:
        """
        Create reMarkable document from structured content, supporting cross-page links.

        This function renders the structured content (with per-page items, metadata, and cross-page links)
        to markdown and then uses RCU to convert it to reMarkable format.

        Args:
            url: Source URL for reference
            qr_path: Path to QR code image
            content: Structured content dictionary. Supports both legacy and enhanced formats:
                - Legacy: {"structured_content": [ ... ]}
                - Enhanced: {"pages": [...], "cross_page_links": [...]}

        Returns:
            Path to generated .rm file or None if failed
        """
        import logging
        logger = logging.getLogger("inklink.document_service")
        try:
            # Ensure we have valid content
            if not content:
                content = {"title": f"Page from {url}", "structured_content": []}

            logger.info(f"Creating document for: {content.get('title', url)}")

            # Detect enhanced format (pages/cross_page_links) or legacy (structured_content)
            pages = content.get("pages")
            cross_page_links = content.get("cross_page_links")
            if pages is None:
                # Fallback to legacy
                pages = content.get("structured_content", [])
                cross_page_links = content.get("cross_page_links", [])

            # Generate markdown file
            md_filename = f"doc_{hash(url)}_{int(time.time())}.md"
            md_path = os.path.join(self.temp_dir, md_filename)
            logger.debug(f"Writing markdown file to {md_path}")
<<<<<<< HEAD
            
=======

>>>>>>> 7346ed0e
            with open(md_path, "w", encoding="utf-8") as f:
                # Add title
                title = content.get("title", "Untitled Document")
                f.write(f"# {title}\n\n")

                # Add source URL
                f.write(f"Source: {url}\n\n")

                # Add horizontal separator
                f.write("---\n\n")

                # Add QR code if available
                if os.path.exists(qr_path):
                    logger.debug(f"QR code found at {qr_path}, adding to markdown")
                    f.write(f"![QR Code for original content]({qr_path})\n\n")
                else:
                    logger.debug(f"No QR code found at {qr_path}")

                # If raw_markdown is present, write it directly and skip structured_content
                raw_markdown = content.get("raw_markdown")
                if raw_markdown:
                    f.write(raw_markdown)
                    if not raw_markdown.endswith("\n"):
                        f.write("\n")
                else:
<<<<<<< HEAD
                    # Process structured content
                    structured_content = content.get("structured_content", [])
                    for item in structured_content:
                        item_type = item.get("type", "paragraph")
                        item_content = item.get("content", "")
                        
                        if not item_content:
                            continue
                            
                        if item_type == "h1" or item_type == "heading":
                            f.write(f"# {item_content}\n\n")
                        elif item_type == "h2":
                            f.write(f"## {item_content}\n\n")
                        elif item_type == "h3":
                            f.write(f"### {item_content}\n\n")
                        elif item_type in ["h4", "h5", "h6"]:
                            f.write(f"#### {item_content}\n\n")
                        elif item_type == "code":
                            f.write(f"```\n{item_content}\n```\n\n")
                        elif item_type == "math":
                            f.write(f"$$\n{item_content}\n$$\n\n")
                        elif item_type == "diagram":
                            f.write(f"```mermaid\n{item_content}\n```\n\n")
                        elif item_type == "list" and "items" in item:
                            for list_item in item["items"]:
                                f.write(f"* {list_item}\n")
                            f.write("\n")
                        elif item_type == "bullet":
                            f.write(f"* {item_content}\n\n")
                        elif item_type == "image" and "url" in item:
                            caption = item.get("caption", "")
                            if caption:
                                f.write(f"![{caption}]({item['url']})\n\n")
                            else:
                                f.write(f"![]({item['url']})\n\n")
                        else:
                            # Default to paragraph
                            f.write(f"{item_content}\n\n")
                
=======
                    # Render cross-page links section if present
                    if cross_page_links:
                        f.write("## Cross-Page Links\n\n")
                        for link in cross_page_links:
                            from_page = link.get("from_page")
                            to_page = link.get("to_page")
                            label = link.get("label", f"Link from page {from_page} to {to_page}")
                            link_type = link.get("type", "")
                            f.write(f"- {label} (from page {from_page} to page {to_page}, type: {link_type})\n")
                        f.write("\n---\n\n")

                    # Process pages (multi-page aware)
                    for idx, page in enumerate(pages):
                        page_number = page.get("page_number", idx + 1)
                        items = page.get("items", [])
                        metadata = page.get("metadata", {})

                        # Write page break except for first page
                        if page_number and page_number > 1:
                            f.write("\n---\n\n")

                        # Optionally, write page header/footer using metadata
                        # Annotate references if present in metadata
                        references = metadata.get("references", [])
                        if references:
                            f.write("**References on this page:**\n")
                            for ref in references:
                                ref_label = ref.get("label", "")
                                ref_to = ref.get("to_page", "")
                                ref_type = ref.get("type", "")
                                f.write(f"- {ref_label} (to page {ref_to}, type: {ref_type})\n")
                            f.write("\n")

                        for item in items:
                            item_type = item.get("type", "paragraph")
                            item_content = item.get("content", "")

                            if not item_content:
                                continue

                            if item_type == "h1" or item_type == "heading":
                                f.write(f"# {item_content}\n\n")
                            elif item_type == "h2":
                                f.write(f"## {item_content}\n\n")
                            elif item_type == "h3":
                                f.write(f"### {item_content}\n\n")
                            elif item_type in ["h4", "h5", "h6"]:
                                f.write(f"#### {item_content}\n\n")
                            elif item_type == "code":
                                f.write(f"```\n{item_content}\n```\n\n")
                            elif item_type == "math":
                                f.write(f"$$\n{item_content}\n$$\n\n")
                            elif item_type == "diagram":
                                f.write(f"```mermaid\n{item_content}\n```\n\n")
                            elif item_type == "list" and "items" in item:
                                for list_item in item["items"]:
                                    f.write(f"* {list_item}\n")
                                f.write("\n")
                            elif item_type == "bullet":
                                f.write(f"* {item_content}\n\n")
                            elif item_type == "image" and "url" in item:
                                caption = item.get("caption", "")
                                if caption:
                                    f.write(f"![{caption}]({item['url']})\n\n")
                                else:
                                    f.write(f"![]({item['url']})\n\n")
                            else:
                                # Default to paragraph
                                f.write(f"{item_content}\n\n")

>>>>>>> 7346ed0e
                # Add timestamp
                timestamp = time.strftime("%Y-%m-%d %H:%M:%S")
                f.write(f"\n\n*Generated: {timestamp}*")

            logger.info(f"Created markdown file: {md_path}")

            # Convert to reMarkable format using RCU
            if self.use_rcu:
                success, result = convert_markdown_to_rm(
                    markdown_path=md_path,
                    title=title
                )

                if success:
                    logger.info(f"Successfully converted to reMarkable format: {result}")
                    return result
                else:
                    logger.error(f"RCU conversion failed: {result}")
                    # If RCU fails, try falling back to legacy method
                    if self.drawj2d_path and os.path.exists(self.drawj2d_path):
                        logger.info("Falling back to legacy conversion method...")
                        return self.create_rmdoc_legacy(url, qr_path, content)
            else:
                # Fall back to legacy conversion if RCU not available
                return self.create_rmdoc_legacy(url, qr_path, content)

        except Exception as e:
            logger.error(f"Error creating document: {str(e)}")
            return None

        # Automated index notebook update (non-blocking)
        if self.pdf_service is not None:
            import threading

            def update_index_notebook():
                """
                Regenerate the index notebook PDF after new content is processed.
                Runs in a background thread to avoid blocking user interactions.
                """
                try:
                    # Example: Gather all pages info for the index (customize as needed)
                    # Here, we use a single-page list for demonstration; in production,
                    # aggregate all notebook pages as required.
                    pages = [{
                        'title': content.get('title', 'Untitled Document'),
                        'summary': content.get('summary', ''),
                        'page_number': 1,
                        'device_location': None,
                        'links': content.get('cross_page_links', [])
                    }]
                    output_path = os.path.join(self.temp_dir, "index_notebook.pdf")
                    self.pdf_service.generate_index_notebook(
                        pages=pages,
                        output_path=output_path,
                        graph_title="Index Node Graph"
                    )
                    logger.info(f"Index notebook PDF updated at {output_path}")
                except Exception as e:
                    logger.error(f"Failed to update index notebook: {e}")

            threading.Thread(target=update_index_notebook, daemon=True).start()

        return None

    def create_rmdoc_from_html(
        self, url: str, qr_path: str, html_content: str, title: Optional[str] = None
    ) -> Optional[str]:
        """Create reMarkable document directly from HTML content.
        
        Uses RCU to convert HTML directly to reMarkable format.
        
        Args:
            url: Source URL for reference
            qr_path: Path to QR code image
            html_content: Raw HTML content
            title: Optional document title
            
        Returns:
            Path to generated .rm file or None if failed
        """
        if not self.use_rcu:
            logger.warning("RCU not available, cannot convert HTML directly")
            return None
            
        try:
            # Generate temp HTML file
            with tempfile.NamedTemporaryFile(
                suffix=".html", dir=self.temp_dir, delete=False
            ) as temp_file:
                temp_html_path = temp_file.name
                temp_file.write(html_content.encode("utf-8"))
            
            # Convert HTML to reMarkable format
            success, result = convert_html_to_rm(
                html_path=temp_html_path,
                title=title or f"Page from {url}"
            )
            
            # Clean up temp file
            try:
                os.unlink(temp_html_path)
            except OSError:
                pass
                
            if success:
                logger.info(f"Successfully converted HTML to reMarkable format: {result}")
                return result
            else:
                logger.error(f"HTML conversion failed: {result}")
                return None
                
        except Exception as e:
            logger.error(f"Error converting HTML to document: {str(e)}")
            return None

    def create_pdf_rmdoc(
        self, pdf_path: str, title: str, qr_path: Optional[str] = None
    ) -> Optional[str]:
        """Create reMarkable document from PDF file.
        
        Args:
            pdf_path: Path to PDF file
            title: Document title
            qr_path: Optional path to QR code image
            
        Returns:
            Path to generated .rm file or None if failed
        """
        if not self.use_rcu:
            logger.warning("RCU not available, cannot convert PDF directly")
            return None
            
        try:
            # Create RCU command
            timestamp = int(time.time())
            output_path = os.path.join(
                self.temp_dir, f"pdf_{hash(pdf_path)}_{timestamp}.rm"
            )
            
            # Use RCU to convert PDF to reMarkable format
            cmd = [
                "rcu", "convert",
                "--input", pdf_path,
                "--output", output_path,
                "--title", title
            ]
            
            result = subprocess.run(
                cmd,
                capture_output=True,
                text=True,
                check=False
            )
            
            if result.returncode == 0 and os.path.exists(output_path):
                logger.info(f"Successfully converted PDF to reMarkable format: {output_path}")
                return output_path
            else:
                logger.error(f"PDF conversion failed: {result.stderr}")
                return None
                
        except Exception as e:
            logger.error(f"Error converting PDF to document: {str(e)}")
            return None

    # Legacy conversion method using HCL and drawj2d (for fallback)
    def create_rmdoc_legacy(
        self, url: str, qr_path: str, content: Dict[str, Any]
    ) -> Optional[str]:
        """Legacy method to create reMarkable document using HCL and drawj2d.
        
        This is kept for compatibility when RCU is not available.
        
        Args:
            url: Source URL
            qr_path: Path to QR code image
            content: Structured content dictionary
            
        Returns:
            Path to generated .rm file or None if failed
        """
        try:
            # Ensure drawj2d is available
            if not self.drawj2d_path or not os.path.exists(self.drawj2d_path):
                logger.error("drawj2d path not available for legacy conversion")
                return None
                
            # Create HCL file
            hcl_path = self.create_hcl(url, qr_path, content)
            if not hcl_path:
                logger.error("Failed to create HCL script")
                return None
                
            # Convert to .rm file
            timestamp = int(time.time())
            rm_filename = f"rm_{hash(url)}_{timestamp}.rm"
            rm_path = os.path.join(self.temp_dir, rm_filename)
            
            # Run drawj2d
            cmd = [self.drawj2d_path, "-Trm", "-rmv6", "-o", rm_path, hcl_path]
            result = subprocess.run(cmd, capture_output=True, text=True, check=False)
            
            if result.returncode == 0 and os.path.exists(rm_path):
                logger.info(f"Legacy conversion successful: {rm_path}")
                return rm_path
            else:
                logger.error(f"Legacy conversion failed: {result.stderr}")
                return None
                
        except Exception as e:
            logger.error(f"Error in legacy document creation: {str(e)}")
            return None

    # Legacy HCL creation method (for fallback)
    def create_hcl(
        self, url: str, qr_path: str, content: Dict[str, Any]
    ) -> Optional[str]:
        """Create HCL script from structured content (legacy method).
        
        Args:
            url: Source URL
            qr_path: Path to QR code image
            content: Structured content dictionary
            
        Returns:
            Path to generated HCL file or None if failed
        """
        try:
            # Implementation details of HCL generation remain the same
            # (This is the original implementation from the codebase)
            
            # Ensure we have valid content, even if minimal
            if not content:
                content = {"title": f"Page from {url}", "structured_content": []}

            logger.info(f"Creating HCL document for: {content.get('title', url)}")

            # Generate HCL file path
            hcl_filename = f"doc_{hash(url)}_{int(time.time())}.hcl"
            hcl_path = os.path.join(self.temp_dir, hcl_filename)

            # Get page dimensions from config
            page_width = CONFIG.get("PAGE_WIDTH", 2160)
            page_height = CONFIG.get("PAGE_HEIGHT", 1620)
            margin = CONFIG.get("PAGE_MARGIN", 120)
            line_height = 40

            # Get fonts from config
            heading_font = CONFIG.get("HEADING_FONT", "Liberation Sans")
            body_font = CONFIG.get("BODY_FONT", "Liberation Sans")
            code_font = CONFIG.get("CODE_FONT", "DejaVu Sans Mono")

            with open(hcl_path, "w", encoding="utf-8") as f:
                # Set page size - use direct syntax based on drawj2d docs
                f.write(f'puts "size {page_width} {page_height}"\n\n')

                # Set font and pen
                f.write(f'puts "set_font {heading_font} 36"\n')
                f.write('puts "pen black"\n\n')

                # Set title position
                y_pos = margin

                # Add title
                title = content.get("title", "Untitled Document")
                f.write(
                    f'puts "text {margin} {y_pos} \\"{self._escape_hcl(title)}\\""\n'
                )
                # Space after title
                y_pos += line_height

                # Add URL under title
                f.write(f'puts "set_font {body_font} 20"\n')
                f.write(
                    f'puts "text {margin} {y_pos} \\"Source: {self._escape_hcl(url)}\\""\n'
                )
                y_pos += line_height

                # Add horizontal line separator
                f.write(
                    f'puts "line {margin} {y_pos} {page_width - margin} {y_pos} width=1.0"\n'
                )
                y_pos += line_height

                # Add QR code if available
                if os.path.exists(qr_path):
                    qr_size = 350
                    qr_x = page_width - margin - qr_size
                    f.write(
                        f'puts "rectangle {qr_x-5} {y_pos-5} {qr_size+10} {qr_size+10} width=1.0"\n'
                    )
                    f.write(
                        f'puts "image {qr_x} {y_pos} {qr_size} {qr_size} \\"{qr_path}\\""\n'
                    )

                # Process structured content
                y_pos += qr_size + line_height

                structured_content = content.get("structured_content", [])

                for item in structured_content:
                    item_type = item.get("type", "paragraph")
                    # Allow list items with 'items'
                    if item_type == "list" and item.get("items"):
                        for sub_item in item.get("items", []):
                            # Support list items as dicts or plain strings
                            if isinstance(sub_item, dict):
                                sub_item_content = sub_item.get("content", "")
                            else:
                                sub_item_content = str(sub_item)
                            if not sub_item_content:
                                continue
                            # Render each sub-item as a bullet point
                            f.write(
                                f'puts "text {margin + 20} {y_pos} \\"- {self._escape_hcl(sub_item_content)}\\""\n'
                            )
                            y_pos += line_height
                    else:
                        item_content = item.get("content", "")
                        if not item_content:
                            continue

                    # Check if we need a new page
                    if y_pos > (page_height - margin * 2):
                        f.write('puts "newpage"\n')
                        y_pos = margin

                    # Process based on content type
                    if item_type == "h1" or item_type == "heading":
                        f.write(f'puts "set_font {heading_font} 32"\n')
                        f.write(
                            f'puts "text {margin} {y_pos} \\"{self._escape_hcl(item_content)}\\""\n'
                        )
                        f.write(f'puts "set_font {body_font} 20"\n')
                        y_pos += line_height * 1.5
                    elif item_type == "h2":
                        f.write(f'puts "set_font {heading_font} 28"\n')
                        f.write(
                            f'puts "text {margin} {y_pos} \\"{self._escape_hcl(item_content)}\\""\n'
                        )
                        f.write(f'puts "set_font {body_font} 20"\n')
                        y_pos += line_height * 1.3
                    elif item_type == "h3" or item_type in ["h4", "h5", "h6"]:
                        f.write(f'puts "set_font {heading_font} 24"\n')
                        f.write(
                            f'puts "text {margin} {y_pos} \\"{self._escape_hcl(item_content)}\\""\n'
                        )
                        f.write(f'puts "set_font {body_font} 20"\n')
                        y_pos += line_height * 1.2
                    elif item_type == "code":
                        # Start code block
                        code_x = margin + 20
                        code_y = y_pos + line_height
                        code_lines = item_content.split("\n")
                        code_height = (
                            len(code_lines) * line_height + line_height
                        )

                        # Draw code block background and border
                        f.write(
                            f'puts "rectangle {margin} {y_pos} {page_width - margin*2} {code_height} width=1.0"\n'
                        )

                        # Process each line of code
                        f.write(f'puts "set_font {code_font} 18"\n')
                        for i, line in enumerate(code_lines):
                            line_y = code_y + (i * line_height)
                            f.write(
                                f'puts "text {code_x} {line_y} \\"{self._escape_hcl(line)}\\""\n'
                            )

                        f.write(f'puts "set_font {body_font} 20"\n')
                        y_pos += code_height + line_height
                    elif item_type == "list" or item_type == "bullet":
                        list_indent = 30

                        if item_type == "list" and "items" in item:
                            # Handle old-style list format
                            for list_item in item["items"]:
                                f.write(f'puts "text {margin} {y_pos} \\"• \\"\n')
                                f.write(
                                    f'puts "text {margin + list_indent} {y_pos} \\"{self._escape_hcl(list_item)}\\""\n'
                                )
                                y_pos += line_height
                        else:
                            # Handle single bullet point
                            f.write(f'puts "text {margin} {y_pos} \\"• \\"\n')
                            f.write(
                                f'puts "text {margin + list_indent} {y_pos} \\"{self._escape_hcl(item_content)}\\""\n'
                            )
                            y_pos += line_height
                    else:
                        # Default to paragraph
                        # Split long content into multiple lines if needed
                        max_chars_per_line = 85
                        paragraph_text = item_content

                        # Word wrap
                        words = paragraph_text.split()
                        current_line = ""

                        for word in words:
                            if len(current_line) + len(word) + 1 <= max_chars_per_line:
                                current_line += " " + word if current_line else word
                            else:
                                # Write the current line
                                f.write(
                                    f'puts "text {margin} {y_pos} \\"{self._escape_hcl(current_line)}\\""\n'
                                )
                                y_pos += line_height
                                current_line = word

                        # Write the last line if not empty
                        if current_line:
                            f.write(
                                f'puts "text {margin} {y_pos} \\"{self._escape_hcl(current_line)}\\""\n'
                            )
                            y_pos += line_height

                    # Add spacing between items
                    y_pos += line_height * 0.5

                # Add timestamp at the bottom of the last page
                timestamp = time.strftime("%Y-%m-%d %H:%M:%S")
                f.write(
                    f'puts "text {margin} {page_height - margin} \\"Generated: {timestamp}\\""\n'
                )

            logger.info(f"Created HCL file: {hcl_path}")
            return hcl_path
            
        except Exception as e:
            logger.error(f"Error creating HCL document: {e}")
            return None

    def _escape_hcl(self, text: str) -> str:
        """Escape special characters for HCL."""
        if not text:
            return ""
        return text.replace("\\", "\\\\").replace('"', '\\"').replace("\n", " ")<|MERGE_RESOLUTION|>--- conflicted
+++ resolved
@@ -117,11 +117,11 @@
             md_filename = f"doc_{hash(url)}_{int(time.time())}.md"
             md_path = os.path.join(self.temp_dir, md_filename)
             logger.debug(f"Writing markdown file to {md_path}")
-<<<<<<< HEAD
-            
-=======
-
->>>>>>> 7346ed0e
+
+            
+
+
+
             with open(md_path, "w", encoding="utf-8") as f:
                 # Add title
                 title = content.get("title", "Untitled Document")
@@ -147,47 +147,7 @@
                     if not raw_markdown.endswith("\n"):
                         f.write("\n")
                 else:
-<<<<<<< HEAD
-                    # Process structured content
-                    structured_content = content.get("structured_content", [])
-                    for item in structured_content:
-                        item_type = item.get("type", "paragraph")
-                        item_content = item.get("content", "")
-                        
-                        if not item_content:
-                            continue
-                            
-                        if item_type == "h1" or item_type == "heading":
-                            f.write(f"# {item_content}\n\n")
-                        elif item_type == "h2":
-                            f.write(f"## {item_content}\n\n")
-                        elif item_type == "h3":
-                            f.write(f"### {item_content}\n\n")
-                        elif item_type in ["h4", "h5", "h6"]:
-                            f.write(f"#### {item_content}\n\n")
-                        elif item_type == "code":
-                            f.write(f"```\n{item_content}\n```\n\n")
-                        elif item_type == "math":
-                            f.write(f"$$\n{item_content}\n$$\n\n")
-                        elif item_type == "diagram":
-                            f.write(f"```mermaid\n{item_content}\n```\n\n")
-                        elif item_type == "list" and "items" in item:
-                            for list_item in item["items"]:
-                                f.write(f"* {list_item}\n")
-                            f.write("\n")
-                        elif item_type == "bullet":
-                            f.write(f"* {item_content}\n\n")
-                        elif item_type == "image" and "url" in item:
-                            caption = item.get("caption", "")
-                            if caption:
-                                f.write(f"![{caption}]({item['url']})\n\n")
-                            else:
-                                f.write(f"![]({item['url']})\n\n")
-                        else:
-                            # Default to paragraph
-                            f.write(f"{item_content}\n\n")
-                
-=======
+
                     # Render cross-page links section if present
                     if cross_page_links:
                         f.write("## Cross-Page Links\n\n")
@@ -258,7 +218,77 @@
                                 # Default to paragraph
                                 f.write(f"{item_content}\n\n")
 
->>>>>>> 7346ed0e
+                    # Render cross-page links section if present
+                    if cross_page_links:
+                        f.write("## Cross-Page Links\n\n")
+                        for link in cross_page_links:
+                            from_page = link.get("from_page")
+                            to_page = link.get("to_page")
+                            label = link.get("label", f"Link from page {from_page} to {to_page}")
+                            link_type = link.get("type", "")
+                            f.write(f"- {label} (from page {from_page} to page {to_page}, type: {link_type})\n")
+                        f.write("\n---\n\n")
+
+                    # Process pages (multi-page aware)
+                    for idx, page in enumerate(pages):
+                        page_number = page.get("page_number", idx + 1)
+                        items = page.get("items", [])
+                        metadata = page.get("metadata", {})
+
+                        # Write page break except for first page
+                        if page_number and page_number > 1:
+                            f.write("\n---\n\n")
+
+                        # Optionally, write page header/footer using metadata
+                        # Annotate references if present in metadata
+                        references = metadata.get("references", [])
+                        if references:
+                            f.write("**References on this page:**\n")
+                            for ref in references:
+                                ref_label = ref.get("label", "")
+                                ref_to = ref.get("to_page", "")
+                                ref_type = ref.get("type", "")
+                                f.write(f"- {ref_label} (to page {ref_to}, type: {ref_type})\n")
+                            f.write("\n")
+
+                        for item in items:
+                            item_type = item.get("type", "paragraph")
+                            item_content = item.get("content", "")
+
+                            if not item_content:
+                                continue
+
+                            if item_type == "h1" or item_type == "heading":
+                                f.write(f"# {item_content}\n\n")
+                            elif item_type == "h2":
+                                f.write(f"## {item_content}\n\n")
+                            elif item_type == "h3":
+                                f.write(f"### {item_content}\n\n")
+                            elif item_type in ["h4", "h5", "h6"]:
+                                f.write(f"#### {item_content}\n\n")
+                            elif item_type == "code":
+                                f.write(f"```\n{item_content}\n```\n\n")
+                            elif item_type == "math":
+                                f.write(f"$$\n{item_content}\n$$\n\n")
+                            elif item_type == "diagram":
+                                f.write(f"```mermaid\n{item_content}\n```\n\n")
+                            elif item_type == "list" and "items" in item:
+                                for list_item in item["items"]:
+                                    f.write(f"* {list_item}\n")
+                                f.write("\n")
+                            elif item_type == "bullet":
+                                f.write(f"* {item_content}\n\n")
+                            elif item_type == "image" and "url" in item:
+                                caption = item.get("caption", "")
+                                if caption:
+                                    f.write(f"![{caption}]({item['url']})\n\n")
+                                else:
+                                    f.write(f"![]({item['url']})\n\n")
+                            else:
+                                # Default to paragraph
+                                f.write(f"{item_content}\n\n")
+
+
                 # Add timestamp
                 timestamp = time.strftime("%Y-%m-%d %H:%M:%S")
                 f.write(f"\n\n*Generated: {timestamp}*")
