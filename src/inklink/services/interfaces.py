from abc import ABC, abstractmethod
from typing import Dict, List, Optional, Tuple, Any, Union


class IQRCodeService(ABC):
    @abstractmethod
    def generate_qr(self, url: str) -> Tuple[str, str]:
        """Generate QR code for URL and return (filepath, filename)"""
        pass

    @abstractmethod
    def generate_svg_qr(self, url: str) -> Tuple[str, str]:
        """Generate SVG QR code for URL and return (filepath, filename)"""
        pass

    @abstractmethod
    def generate_custom_qr(
        self, url: str, config: Dict[str, Any], svg: bool = False
    ) -> Tuple[str, str]:
        """Generate QR code with custom configuration"""
        pass


class IWebScraperService(ABC):
    @abstractmethod
    def scrape(self, url: str) -> Dict:
        """Scrape webpage content and return structured data"""
        pass


class IContentConverter(ABC):
    @abstractmethod
    def can_convert(self, content_type: str) -> bool:
        """Check if this converter can handle the given content type"""
        pass
<<<<<<< HEAD
    
=======

>>>>>>> a02eca6e
    @abstractmethod
    def convert(self, content: Dict[str, Any], output_path: str) -> Optional[str]:
        """Convert content to the target format and return the output path"""
        pass


class IDocumentRenderer(ABC):
    @abstractmethod
    def render(self, content: Dict[str, Any], output_path: str) -> Optional[str]:
        """Render content to the output path and return the path on success"""
        pass


class IDocumentService(ABC):
    @abstractmethod
    def create_hcl(self, url: str, qr_path: str, content: Dict) -> Optional[str]:
        """Create HCL script from content"""
        pass

    @abstractmethod
    def create_rmdoc(self, hcl_path: str, url: str) -> Optional[str]:
        """Convert HCL to Remarkable document"""
        pass
    
    @abstractmethod
    def create_rmdoc_from_content(self, url: str, qr_path: str, content: Dict[str, Any]) -> Optional[str]:
        """Create reMarkable document from structured content"""
        pass
    
    @abstractmethod
    def create_rmdoc_from_html(self, url: str, qr_path: str, html_content: str, title: Optional[str] = None) -> Optional[str]:
        """Create reMarkable document directly from HTML content"""
        pass

    @abstractmethod
    def create_rmdoc_from_content(
        self, url: str, qr_path: str, content: Dict[str, Any]
    ) -> Optional[str]:
        """Create reMarkable document from structured content"""
        pass

    @abstractmethod
    def create_rmdoc_from_html(
        self, url: str, qr_path: str, html_content: str, title: Optional[str] = None
    ) -> Optional[str]:
        """Create reMarkable document directly from HTML content"""
        pass


class IPDFService(ABC):
    @abstractmethod
    def is_pdf_url(self, url: str) -> bool:
        """Check if URL points to PDF"""
        pass

    @abstractmethod
    def process_pdf(self, url: str, qr_path: str) -> Optional[Dict]:
        """Process PDF URL and return document info"""
        pass

    @abstractmethod
    def add_watermark(
        self, pdf_path: str, watermark_path: str, output_path: str
    ) -> bool:
        """Add watermark (like a QR code) to each page of a PDF"""
        pass

    @abstractmethod
    def extract_text(self, pdf_path: str) -> List[str]:
        """Extract text from each page of a PDF"""
        pass

    @abstractmethod
    def convert_to_images(
        self, pdf_path: str, output_dir: Optional[str] = None
    ) -> List[str]:
        """Convert PDF to images"""
        pass

    @abstractmethod
    def generate_index_notebook(
        self,
        pages: List[Dict[str, Any]],
        output_path: str,
        graph_title: str = "Index Node Graph",
    ) -> bool:
        """Generate an index notebook as a PDF containing a node graph with cross-references"""
        pass


class IRemarkableService(ABC):
    @abstractmethod
    def upload(self, doc_path: str, title: str) -> Tuple[bool, str]:
        """Upload document to Remarkable Cloud"""
        pass


class IHandwritingRecognitionService(ABC):
    @abstractmethod
    def initialize_iink_sdk(self, application_key: str, hmac_key: str) -> bool:
        """Initialize the MyScript iink SDK with authentication keys"""
        pass

    @abstractmethod
    def extract_strokes(self, rm_file_path: str) -> List[Dict[str, Any]]:
        """Extract strokes from a reMarkable file"""
        pass

    @abstractmethod
    def convert_to_iink_format(self, strokes: List[Dict[str, Any]]) -> Dict[str, Any]:
        """Convert reMarkable strokes to iink SDK compatible format"""
        pass

    @abstractmethod
    def recognize_handwriting(
        self,
        iink_data: Dict[str, Any],
        content_type: str = "Text",
        language: str = "en_US",
    ) -> Dict[str, Any]:
        """Process ink data through the iink SDK and return recognition results"""
        pass

    @abstractmethod
    def export_content(
        self, content_id: str, format_type: str = "text"
    ) -> Dict[str, Any]:
        """Export recognized content in the specified format (text, JIIX, etc.)"""
        pass


class IGoogleDocsService(ABC):
    @abstractmethod
    def fetch(self, url_or_id: str) -> Dict:
        """Fetch Google Docs document by URL or ID and return structured data"""
        pass

    @abstractmethod
    def fetch_as_pdf(self, url_or_id: str, output_path: str) -> bool:
        """Fetch Google Docs document as PDF and save to output_path"""
        pass

    @abstractmethod
    def fetch_as_docx(self, url_or_id: str, output_path: str) -> bool:
        """Fetch Google Docs document as DOCX and save to output_path"""
        pass

    @abstractmethod
    def list_documents(self, max_results: int = 10) -> List[Dict[str, Any]]:
        """List Google Docs documents with metadata"""
        pass


class IAIService(ABC):
    @abstractmethod
    def ask(self, prompt: str) -> str:
        """
        Ask a prompt to the AI model and return the response text.
        Simplified interface for quick queries.
        """
        pass

    @abstractmethod
    def process_query(
        self,
        query_text: str,
        context: Optional[Dict[str, Any]] = None,
        structured_content: Optional[
            Union[List[Dict[str, Any]], Dict[str, Any]]
        ] = None,
        context_window: Optional[int] = None,
        selected_pages: Optional[List[Union[int, str]]] = None,
    ) -> str:
        """
        Process a text query and return an AI response.

        Parameters:
            query_text: The user's query.
            context: Additional context as a dictionary.
            structured_content: Structured document content, e.g., list of pages with links.
            context_window: Number of most recent pages to include as context.
            selected_pages: Specific pages to include as context.

        Returns:
            AI-generated response.
        """
        pass<|MERGE_RESOLUTION|>--- conflicted
+++ resolved
@@ -33,11 +33,7 @@
     def can_convert(self, content_type: str) -> bool:
         """Check if this converter can handle the given content type"""
         pass
-<<<<<<< HEAD
-    
-=======
-
->>>>>>> a02eca6e
+
     @abstractmethod
     def convert(self, content: Dict[str, Any], output_path: str) -> Optional[str]:
         """Convert content to the target format and return the output path"""
@@ -60,16 +56,6 @@
     @abstractmethod
     def create_rmdoc(self, hcl_path: str, url: str) -> Optional[str]:
         """Convert HCL to Remarkable document"""
-        pass
-    
-    @abstractmethod
-    def create_rmdoc_from_content(self, url: str, qr_path: str, content: Dict[str, Any]) -> Optional[str]:
-        """Create reMarkable document from structured content"""
-        pass
-    
-    @abstractmethod
-    def create_rmdoc_from_html(self, url: str, qr_path: str, html_content: str, title: Optional[str] = None) -> Optional[str]:
-        """Create reMarkable document directly from HTML content"""
         pass
 
     @abstractmethod
