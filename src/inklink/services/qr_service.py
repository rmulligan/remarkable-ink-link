--- conflicted
+++ resolved
@@ -5,42 +5,28 @@
 from typing import Tuple, Optional, Dict, Any
 
 from inklink.services.interfaces import IQRCodeService
-<<<<<<< HEAD
-
-=======
 from inklink.adapters.qr_adapter import QRCodeAdapter
 
 logger = logging.getLogger(__name__)
 
->>>>>>> b75d3719
-
 class QRCodeService(IQRCodeService):
     """Generates QR codes for URLs."""
 
-<<<<<<< HEAD
-    def __init__(self, temp_dir: str):
-=======
     def __init__(self, temp_dir: str, qr_adapter: Optional[QRCodeAdapter] = None):
->>>>>>> b75d3719
         """
         Initialize with output path for QR codes.
 
         Args:
             temp_dir: Directory to save QR codes
-<<<<<<< HEAD
+            qr_adapter: Optional pre-configured QRCodeAdapter
         """
         self.output_path = temp_dir
         os.makedirs(temp_dir, exist_ok=True)
-=======
-            qr_adapter: Optional pre-configured QRCodeAdapter
-        """
-        self.output_path = temp_dir
 
         # Use provided adapter or create a new one
         self.adapter = qr_adapter or QRCodeAdapter(
             output_dir=temp_dir, version=1, box_size=10, border=4
         )
->>>>>>> b75d3719
 
     def generate_qr(self, url: str) -> Tuple[str, str]:
         """
