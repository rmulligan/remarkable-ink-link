import pytest

from inklink.server import URLHandler


def call_extract(payload: bytes):
    # Instantiate without full HTTPServer setup
    handler = URLHandler.__new__(URLHandler)
    return URLHandler._extract_url(handler, payload)


@pytest.mark.parametrize(
    "payload, expected",
    [
        (b"https://example.com", "https://example.com"),
        (b"http://foo.bar/path?query=1#frag", "http://foo.bar/path?query=1#frag"),
    ],
)
def test_extract_url_valid_plain(payload, expected):
    assert call_extract(payload) == expected


@pytest.mark.parametrize(
    "payload",
    [
        # Existing invalid patterns
        b"https://good.com\nmalicious",  # contains newline
        b" ftp://leading-scheme.com",  # wrong scheme
        b"https://trailing-space.com ",  # trailing space
        b"http:// no-host",  # space after scheme
        # New invalid patterns
<<<<<<< HEAD
        b"htt://example.com",              # invalid scheme typo
        b"http://",                       # missing netloc
        # b"https://example.com<evil>",     # invalid character '<' (prefix stripping handled separately)
        b"https://example.com|bar",       # invalid character '|'
        b'https://example.com\'quote',     # invalid character: single quote
        b'https://example.com"double',      # invalid character: double quote
        b"https://example.com`backtick",    # invalid character: backtick
=======
        b"htt://example.com",  # invalid scheme typo
        b"http://",  # missing netloc
        # b"https://example.com<evil>",     # invalid character '<' (prefix stripping handled separately)
        b"https://example.com|bar",  # invalid character '|'
        b"https://example.com'quote",  # invalid character: single quote
        b'https://example.com"double',  # invalid character: double quote
        b"https://example.com`backtick",  # invalid character: backtick
>>>>>>> 0ef972c8
    ],
)
def test_extract_url_invalid_plain(payload):
    assert call_extract(payload) is None


def test_extract_url_prefix_strips_invalid_suffix():
    # Valid URL prefix followed by invalid '<' character and text
    payload = b"https://example.com/page<evil>"
    assert call_extract(payload) == "https://example.com/page"


def test_extract_url_valid_json():
    json_payload = b'{"url": "https://json.example.com/test"}'
    assert call_extract(json_payload) == "https://json.example.com/test"


def test_extract_url_invalid_json():
    json_payload = b'{"url": "https://bad.com\nbad"}'
    assert call_extract(json_payload) is None


def test_extract_url_prefix_strips_invalid_suffix():
    # Valid URL prefix followed by invalid '<' character and text
    payload = b"https://example.com/page<evil>"
    assert call_extract(payload) == "https://example.com/page"


@pytest.mark.parametrize(
    "payload, expected",
    [
        (b"https://site.org/foo^bar", "https://site.org/foo"),
    ],
)
def test_extract_url_prefix_various(payload, expected):
    assert call_extract(payload) == expected


@pytest.mark.parametrize(
    "payload, expected",
    [
        # Mixed valid/invalid content with strippable suffixes
        (
            b"https://example.com/valid<script>alert(1)</script>",
            "https://example.com/valid",
        ),
        (b"https://example.org/path^remainder_ignored", "https://example.org/path"),
        (b"http://test.com/page^with^multiple^carets", "http://test.com/page"),
        (
            b"https://github.com/repo/issue#123<click>here</click>",
            "https://github.com/repo/issue#123",
        ),
        # Mixed content with multiple delimiters where only the first should be used
        (
            b"https://api.site.com/v1/endpoint<param>^version=2",
            "https://api.site.com/v1/endpoint",
        ),
        (b"https://example.com^suffix<another>", "https://example.com"),
        # Edge cases with valid URLs that end with allowed special chars
        (
            b"https://example.com/search?q=test&limit=10<more>",
            "https://example.com/search?q=test&limit=10",
        ),
        (
            b"https://sub.domain.org/path/123-456_789^invalid",
            "https://sub.domain.org/path/123-456_789",
        ),
        # Valid URLs with fragments and query parameters followed by invalid content
        (
            b"https://site.com/path?param=value#fragment<inject>",
            "https://site.com/path?param=value#fragment",
        ),
        (
            b"http://api.example.org/?q=search+term&page=1^sort=desc",
            "http://api.example.org/?q=search+term&page=1",
        ),
    ],
)
def test_extract_url_mixed_content(payload, expected):
    """Test extraction of valid URLs from mixed valid/invalid content.

    This test focuses specifically on the URL handler's ability to:
    1. Extract valid URL prefixes from strings containing both valid and invalid content
    2. Correctly handle different types of delimiting characters (< and ^)
    3. Process complex URLs with query parameters and fragments mixed with invalid content
    4. Handle edge cases with multiple delimiters or special characters
    """
    assert call_extract(payload) == expected<|MERGE_RESOLUTION|>--- conflicted
+++ resolved
@@ -29,15 +29,6 @@
         b"https://trailing-space.com ",  # trailing space
         b"http:// no-host",  # space after scheme
         # New invalid patterns
-<<<<<<< HEAD
-        b"htt://example.com",              # invalid scheme typo
-        b"http://",                       # missing netloc
-        # b"https://example.com<evil>",     # invalid character '<' (prefix stripping handled separately)
-        b"https://example.com|bar",       # invalid character '|'
-        b'https://example.com\'quote',     # invalid character: single quote
-        b'https://example.com"double',      # invalid character: double quote
-        b"https://example.com`backtick",    # invalid character: backtick
-=======
         b"htt://example.com",  # invalid scheme typo
         b"http://",  # missing netloc
         # b"https://example.com<evil>",     # invalid character '<' (prefix stripping handled separately)
@@ -45,7 +36,6 @@
         b"https://example.com'quote",  # invalid character: single quote
         b'https://example.com"double',  # invalid character: double quote
         b"https://example.com`backtick",  # invalid character: backtick
->>>>>>> 0ef972c8
     ],
 )
 def test_extract_url_invalid_plain(payload):
