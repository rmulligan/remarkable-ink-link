--- conflicted
+++ resolved
@@ -5,11 +5,7 @@
 """
 
 import logging
-<<<<<<< HEAD
-from datetime import datetime
-=======
 from datetime import datetime, timedelta
->>>>>>> f9e45125
 from typing import Any, Callable, Dict, List, Optional, Tuple, Union
 
 from inklink.adapters.adapter import Adapter
