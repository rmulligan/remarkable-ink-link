"""Handwriting recognition service using MyScript iink SDK."""

from typing import List, Dict, Any, Optional
import os
import logging
import json
import hmac
import hashlib
import base64
import time
import requests
from urllib.parse import urljoin

<<<<<<< HEAD
# Import rmscene for .rm file parsing
import rmscene

from inklink.services.interfaces import IHandwritingRecognitionService
from inklink.utils import retry_operation, format_error
from inklink.config import CONFIG
=======

class RmsceneAdapter:
    """
    Adapter for rmscene tool to extract stroke data from ink files.
    This class should be replaced or mocked in tests.
    """

    def extract_strokes(
        self, ink_data: bytes = None, file_path: str = None
    ) -> List[Dict[str, Any]]:
        try:
            # Placeholder: Replace with actual rmscene invocation logic
            # For example, call a subprocess or library to parse the file or bytes
            if file_path:
                # Simulate reading and extracting strokes from file
                return [{"x": [0, 1], "y": [0, 1]}]
            elif ink_data:
                # Simulate reading and extracting strokes from bytes
                return [{"x": [0, 1], "y": [0, 1]}]
            else:
                raise ValueError(
                    "No ink data or file path provided to rmscene adapter."
                )
        except Exception as e:
            logging.error(f"Rmscene extraction failed: {e}")
            raise


class MyScriptAdapter:
    """
    Adapter for MyScript SDK/API to perform handwriting recognition.
    This class should be replaced or mocked in tests.
    """

    def __init__(self):
        self.initialized = False
>>>>>>> dd6d0672

logger = logging.getLogger(__name__)

<<<<<<< HEAD
=======
    def recognize(
        self,
        iink_data: Dict[str, Any],
        content_type: str = "Text",
        language: str = "en_US",
    ) -> Dict[str, Any]:
        if not self.initialized:
            raise RuntimeError("MyScript SDK not initialized.")
        # Placeholder: Replace with actual MyScript recognition logic
        return {"text": "recognized text", "structured": {"lines": ["recognized text"]}}

    def export(self, content_id: str, format_type: str = "text") -> Dict[str, Any]:
        # Placeholder: Replace with actual export logic
        return {
            "content_id": content_id,
            "format": format_type,
            "data": "exported content",
        }

>>>>>>> dd6d0672

class HandwritingRecognitionService(IHandwritingRecognitionService):
    """
    Service for handwriting recognition using MyScript iink SDK.
    Integrates both rmscene and MyScript for handwriting recognition.
    """

<<<<<<< HEAD
    # MyScript iink SDK API endpoints
    IINK_BASE_URL = "https://cloud.myscript.com/api/v4.0/"
    RECOGNITION_ENDPOINT = "iink/recognition"
    EXPORT_ENDPOINT = "iink/export"

    def __init__(
        self,
        application_key: Optional[str] = None,
        hmac_key: Optional[str] = None,
        rmscene_adapter: Optional[Any] = None,
        myscript_adapter: Optional[Any] = None,
=======
    def __init__(
        self,
        rmscene_adapter: Optional[RmsceneAdapter] = None,
        myscript_adapter: Optional[MyScriptAdapter] = None,
>>>>>>> dd6d0672
    ):
        # Adapters for testability/extensibility
        self.rmscene = rmscene_adapter or rmscene
        self.myscript = myscript_adapter
        self.application_key = (
            application_key
            or os.environ.get("MYSCRIPT_APP_KEY")
            or CONFIG.get("MYSCRIPT_APP_KEY", "")
        )
        self.hmac_key = (
            hmac_key
            or os.environ.get("MYSCRIPT_HMAC_KEY")
            or CONFIG.get("MYSCRIPT_HMAC_KEY", "")
        )

        if not self.application_key or not self.hmac_key:
            logger.warning(
                "MyScript keys not provided; handwriting recognition not available"
            )

    def classify_region(self, strokes: List[Dict[str, Any]]) -> str:
        """
        Classify a region as 'text', 'math', or 'diagram' based on stroke features.
        Placeholder: Uses simple heuristics (to be replaced with ML or SDK logic).
        """
        # Example heuristic: very basic, for demonstration
        if strokes:
            # If many strokes and some are long, guess diagram
            if any(len(s.get("x", [])) > 10 for s in strokes):
                return "Diagram"
            # If strokes are dense and short, guess math
            if len(strokes) > 5:
                return "Math"
        return "Text"

    def initialize_iink_sdk(self, application_key: str, hmac_key: str) -> bool:
        """Initialize the MyScript iink SDK with authentication keys."""
        try:
            self.application_key = application_key
            self.hmac_key = hmac_key

            # Validate keys by making a simple test request
            test_data = {"type": "configuration", "configuration": {"lang": "en_US"}}
            headers = self._generate_headers(test_data)
            response = requests.post(
                urljoin(self.IINK_BASE_URL, "iink/configuration"),
                json=test_data,
                headers=headers,
            )
            if response.status_code == 200:
                logger.info("MyScript iink SDK initialized successfully")
                return True
            else:
                logger.error(f"Failed to initialize MyScript iink SDK: {response.text}")
                return False
        except Exception as e:
            logger.error(f"Error initializing MyScript iink SDK: {e}")
            return False

    def extract_strokes(self, rm_file_path: str) -> List[Dict[str, Any]]:
        """Extract strokes from a reMarkable file."""
        try:
            # Use rmscene to parse the .rm file
            # Try different available methods for loading RM files
            if hasattr(self.rmscene, 'load'):
                scene = self.rmscene.load(rm_file_path)
            elif hasattr(self.rmscene, 'parse_rm_file'):
                scene = self.rmscene.parse_rm_file(rm_file_path)
            else:
                # Use a direct call if module methods are not explicitly defined
                scene = self.rmscene(rm_file_path)
                
            strokes = []
            for layer in scene.layers:
                for line in layer.lines:
                    stroke = {
                        "id": str(len(strokes)),
                        "x": [point.x for point in line.points],
                        "y": [point.y for point in line.points],
                        "pressure": [point.pressure for point in line.points],
                        "timestamp": int(time.time() * 1000),
                    }
                    strokes.append(stroke)
            logger.info(f"Extracted {len(strokes)} strokes from {rm_file_path}")
            return strokes
        except Exception as e:
            logger.error(f"Error extracting strokes from {rm_file_path}: {e}")
            return []

    def convert_to_iink_format(self, strokes: List[Dict[str, Any]]) -> Dict[str, Any]:
        """Convert reMarkable strokes to iink SDK compatible format."""
        try:
            iink_data = {
                "type": "inkData",
                "width": CONFIG.get("PAGE_WIDTH", 1872),
                "height": CONFIG.get("PAGE_HEIGHT", 2404),
                "strokes": strokes,
            }
            return iink_data
        except Exception as e:
            logger.error(f"Error converting strokes to iink format: {e}")
            return {"type": "inkData", "strokes": []}

    def recognize_handwriting(
        self,
        iink_data: Dict[str, Any],
        content_type: str = "Text",
        language: str = "en_US",
    ) -> Dict[str, Any]:
        """Process ink data through the iink SDK and return recognition results."""
        try:
            if not self.application_key or not self.hmac_key:
                raise ValueError(
                    "MyScript keys not available; cannot recognize handwriting"
                )
            request_data = {
                "configuration": {
                    "lang": language,
                    "contentType": content_type,
                    "recognition": {
                        "text": {"guides": {"enable": False}, "smartGuide": False}
                    },
                },
                **iink_data,
            }
            headers = self._generate_headers(request_data)
            response = requests.post(
                urljoin(self.IINK_BASE_URL, self.RECOGNITION_ENDPOINT),
                json=request_data,
                headers=headers,
            )
            if response.status_code != 200:
                logger.error(
                    f"Recognition failed: {response.status_code} - {response.text}"
                )
                return {
                    "success": False,
                    "error": f"Recognition failed: {response.text}",
                }
            result = response.json()
            logger.info(f"Recognition successful: {result.get('id')}")
            return {
                "success": True,
                "content_id": result.get("id"),
                "raw_result": result,
            }
        except Exception as e:
            error_msg = format_error("recognition", "Handwriting recognition failed", e)
            logger.error(error_msg)
            return {"success": False, "error": str(e)}

    def export_content(
        self, content_id: str, format_type: str = "text"
    ) -> Dict[str, Any]:
<<<<<<< HEAD
        """Export recognized content in the specified format."""
=======
>>>>>>> dd6d0672
        try:
            if not self.application_key or not self.hmac_key:
                raise ValueError("MyScript keys not available; cannot export content")
            request_data = {"format": format_type}
            headers = self._generate_headers(request_data)
            export_url = (
                f"{urljoin(self.IINK_BASE_URL, self.EXPORT_ENDPOINT)}/{content_id}"
            )
            response = requests.post(export_url, json=request_data, headers=headers)
            if response.status_code != 200:
                logger.error(f"Export failed: {response.status_code} - {response.text}")
                return {"success": False, "error": f"Export failed: {response.text}"}
            result = response.json()
            logger.info(f"Export successful: {format_type}")
            return {"success": True, "content": result}
        except Exception as e:
            error_msg = format_error("export", "Content export failed", e)
            logger.error(error_msg)
            return {"success": False, "error": str(e)}

    def recognize_from_ink(
        self,
<<<<<<< HEAD
        ink_data: Optional[bytes] = None,
        file_path: Optional[str] = None,
        content_type: Optional[str] = None,
=======
        ink_data: bytes = None,
        file_path: str = None,
        content_type: str = None,
>>>>>>> dd6d0672
        language: str = "en_US",
    ) -> Dict[str, Any]:
        """
        High-level method: Accepts ink data or file path, extracts strokes, classifies region, recognizes handwriting, and returns result.
        If content_type is None or 'auto', classify region automatically.
        """
        try:
<<<<<<< HEAD
            if ink_data is not None:
                # Handle ink data extraction based on the available rmscene API
                if hasattr(self.rmscene, 'extract_strokes'):
                    strokes = self.rmscene.extract_strokes(ink_data=ink_data)
                else:
                    # Alternative approach if extract_strokes isn't available
                    # Save to a temporary file instead of using BytesIO
                    import tempfile
                    with tempfile.NamedTemporaryFile(delete=False, suffix='.rm') as temp_file:
                        temp_file.write(ink_data)
                        temp_path = temp_file.name
                    
                    try:
                        strokes = self.extract_strokes(rm_file_path=temp_path)
                    finally:
                        # Clean up the temporary file
                        try:
                            import os
                            os.unlink(temp_path)
                        except Exception:
                            pass
            elif file_path is not None:
                strokes = self.extract_strokes(rm_file_path=file_path)
            else:
                raise ValueError("Either ink_data or file_path must be provided")
                
=======
            strokes = self.rmscene.extract_strokes(
                ink_data=ink_data, file_path=file_path
            )
>>>>>>> dd6d0672
            if content_type is None or content_type.lower() == "auto":
                content_type = self.classify_region(strokes)
                
            iink_data = self.convert_to_iink_format(strokes)
            
            # Support both direct API call and adapter patterns
            if self.myscript is not None and hasattr(self.myscript, "recognize"):
                # Use adapter if provided
                result = self.myscript.recognize(iink_data, content_type, language)
                return result
            else:
                # Otherwise use direct API
                return self.recognize_handwriting(iink_data, content_type, language)
        except Exception as e:
            logger.error(f"Handwriting recognition pipeline failed: {e}")
            return {"error": str(e)}

    def recognize_multi_page_ink(
        self,
        page_files: List[str],
        language: str = "en_US",
        user_links: Optional[List[Dict[str, Any]]] = None,
    ) -> Dict[str, Any]:
        """
        Recognize handwriting from multiple page files, maintaining per-page and cross-page context.

        Args:
            page_files (List[str]): List of file paths, each representing a handwritten page.
            language (str): Language code for recognition.
            user_links (Optional[List[Dict[str, Any]]]): Optional user-defined cross-page links, e.g.,
                [{"from_page": 1, "to_page": 2, "type": "reference", "label": "See Figure 1"}]

        Returns:
            Dict[str, Any]: Structured content with per-page items and cross-page links.
                {
                    "pages": [...],
                    "cross_page_links": [...]
                }
        """
        structured_pages = []
        cross_page_links = user_links[:] if user_links else []

        for i, file_path in enumerate(page_files):
            strokes = self.extract_strokes(rm_file_path=file_path)
            content_type = self.classify_region(strokes)
            iink_data = self.convert_to_iink_format(strokes)
            
            # Support both direct API call and adapter patterns
            if hasattr(self.myscript, 'recognize'):
                result = self.myscript.recognize(iink_data, content_type, language)
            else:
                result = self.recognize_handwriting(iink_data, content_type, language)
                if result.get('success'):
                    # Extract from API format
                    result = result.get('raw_result', {})

            items = []
            page_references = []

            # Example: extract recognized items and look for references
            if "text" in result:
                text = result["text"]
                items.append({"type": content_type.lower(), "content": text})

                # Simple automatic cross-page reference extraction (e.g., "see page X")
                import re

                ref_matches = re.findall(
                    r"(see|refer to) page (\d+)", text, re.IGNORECASE
                )
                for _, ref_page in ref_matches:
                    ref_page_num = int(ref_page)
                    if 1 <= ref_page_num <= len(page_files) and ref_page_num != (i + 1):
                        link = {
                            "from_page": i + 1,
                            "to_page": ref_page_num,
                            "type": "auto_reference",
                            "label": f"Reference to page {ref_page_num}",
                        }
                        cross_page_links.append(link)
                        page_references.append(link)

            structured_pages.append(
                {
                    "page_number": i + 1,
                    "items": items,
                    "metadata": {"references": page_references},
                }
            )

        # Remove duplicate links (by from_page, to_page, type, label)
        seen = set()
        unique_links = []
        for link in cross_page_links:
            key = (
                link["from_page"],
                link["to_page"],
                link.get("type"),
                link.get("label"),
            )
            if key not in seen:
                unique_links.append(link)
                seen.add(key)

        return {
            "pages": structured_pages,
            "cross_page_links": unique_links,
        }

    def _generate_headers(self, data: Dict[str, Any]) -> Dict[str, str]:
        """Generate headers with HMAC authentication for MyScript API."""
        if not self.hmac_key:
            raise ValueError("HMAC key is missing or empty, cannot generate headers")
        data_json = json.dumps(data, sort_keys=True)
        timestamp = str(int(time.time() * 1000))
        message = timestamp + data_json
        signature_bytes = hmac.new(
            self.hmac_key.encode("utf-8"), message.encode("utf-8"), hashlib.sha512
        ).digest()
        signature = base64.b64encode(signature_bytes).decode("utf-8")
        return {
            "Accept": "application/json",
            "Content-Type": "application/json",
            "applicationKey": self.application_key,
            "hmac": signature,
            "timestamp": timestamp,
        }<|MERGE_RESOLUTION|>--- conflicted
+++ resolved
@@ -11,14 +11,13 @@
 import requests
 from urllib.parse import urljoin
 
-<<<<<<< HEAD
 # Import rmscene for .rm file parsing
 import rmscene
 
 from inklink.services.interfaces import IHandwritingRecognitionService
 from inklink.utils import retry_operation, format_error
 from inklink.config import CONFIG
-=======
+
 
 class RmsceneAdapter:
     """
@@ -55,12 +54,7 @@
 
     def __init__(self):
         self.initialized = False
->>>>>>> dd6d0672
-
-logger = logging.getLogger(__name__)
-
-<<<<<<< HEAD
-=======
+
     def recognize(
         self,
         iink_data: Dict[str, Any],
@@ -80,7 +74,9 @@
             "data": "exported content",
         }
 
->>>>>>> dd6d0672
+
+logger = logging.getLogger(__name__)
+
 
 class HandwritingRecognitionService(IHandwritingRecognitionService):
     """
@@ -88,7 +84,6 @@
     Integrates both rmscene and MyScript for handwriting recognition.
     """
 
-<<<<<<< HEAD
     # MyScript iink SDK API endpoints
     IINK_BASE_URL = "https://cloud.myscript.com/api/v4.0/"
     RECOGNITION_ENDPOINT = "iink/recognition"
@@ -99,13 +94,7 @@
         application_key: Optional[str] = None,
         hmac_key: Optional[str] = None,
         rmscene_adapter: Optional[Any] = None,
-        myscript_adapter: Optional[Any] = None,
-=======
-    def __init__(
-        self,
-        rmscene_adapter: Optional[RmsceneAdapter] = None,
         myscript_adapter: Optional[MyScriptAdapter] = None,
->>>>>>> dd6d0672
     ):
         # Adapters for testability/extensibility
         self.rmscene = rmscene_adapter or rmscene
@@ -260,10 +249,7 @@
     def export_content(
         self, content_id: str, format_type: str = "text"
     ) -> Dict[str, Any]:
-<<<<<<< HEAD
         """Export recognized content in the specified format."""
-=======
->>>>>>> dd6d0672
         try:
             if not self.application_key or not self.hmac_key:
                 raise ValueError("MyScript keys not available; cannot export content")
@@ -286,15 +272,9 @@
 
     def recognize_from_ink(
         self,
-<<<<<<< HEAD
         ink_data: Optional[bytes] = None,
         file_path: Optional[str] = None,
         content_type: Optional[str] = None,
-=======
-        ink_data: bytes = None,
-        file_path: str = None,
-        content_type: str = None,
->>>>>>> dd6d0672
         language: str = "en_US",
     ) -> Dict[str, Any]:
         """
@@ -302,12 +282,13 @@
         If content_type is None or 'auto', classify region automatically.
         """
         try:
-<<<<<<< HEAD
-            if ink_data is not None:
-                # Handle ink data extraction based on the available rmscene API
-                if hasattr(self.rmscene, 'extract_strokes'):
-                    strokes = self.rmscene.extract_strokes(ink_data=ink_data)
-                else:
+            # Extract strokes using direct rmscene or adapter pattern
+            if hasattr(self.rmscene, 'extract_strokes'):
+                # Use adapter pattern if available
+                strokes = self.rmscene.extract_strokes(ink_data=ink_data, file_path=file_path)
+            else:
+                # Use direct implementation
+                if ink_data is not None:
                     # Alternative approach if extract_strokes isn't available
                     # Save to a temporary file instead of using BytesIO
                     import tempfile
@@ -324,16 +305,11 @@
                             os.unlink(temp_path)
                         except Exception:
                             pass
-            elif file_path is not None:
-                strokes = self.extract_strokes(rm_file_path=file_path)
-            else:
-                raise ValueError("Either ink_data or file_path must be provided")
+                elif file_path is not None:
+                    strokes = self.extract_strokes(rm_file_path=file_path)
+                else:
+                    raise ValueError("Either ink_data or file_path must be provided")
                 
-=======
-            strokes = self.rmscene.extract_strokes(
-                ink_data=ink_data, file_path=file_path
-            )
->>>>>>> dd6d0672
             if content_type is None or content_type.lower() == "auto":
                 content_type = self.classify_region(strokes)
                 
