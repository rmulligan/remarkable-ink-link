"""HCL rendering utilities for InkLink.

This module provides functions for creating HCL scripts from
structured content for drawj2d to render.
"""

import os
import time
import logging
<<<<<<< HEAD
from typing import Dict, Any, Optional

from inklink.config import CONFIG
=======
import subprocess

from typing import Dict, Any, Optional, List, Tuple

from inklink.config import CONFIG, HCLResourceConfig
>>>>>>> fb223382

logger = logging.getLogger(__name__)


<<<<<<< HEAD
def create_hcl_from_content(
    url: str, qr_path: str, content: Dict[str, Any], temp_dir: str
) -> Optional[str]:
    """
    Create HCL script from structured content.

    Args:
        url: Source URL
        qr_path: Path to QR code image
        content: Structured content dictionary
        temp_dir: Directory for temporary files

    Returns:
        Path to generated HCL file or None if failed
    """
    try:
=======
def escape_hcl(text: str) -> str:
    """
    Escape special characters in text for HCL script.

    Args:
        text: String to escape

    Returns:
        Escaped string safe for use in HCL
    """
    if not text:
        return ""

    # Comprehensive escaping for Hecl (drawj2d HCL) parsing
    s = text.replace("\\", "\\\\")
    s = s.replace('"', '\\"')
    s = s.replace("$", "\\$")
    s = s.replace("[", "\\[")
    s = s.replace("]", "\\]")
    s = s.replace("`", "'")
    s = s.replace("\n", " ")
    s = s.replace("\t", " ")
    return s


def create_hcl_from_content(
    url: str,
    qr_path: str,
    content: Dict[str, Any],
    temp_dir: str,
    config: Optional[Dict[str, Any]] = None,
) -> Optional[str]:
    """
    Create HCL script from structured content.

    Args:
        url: Source URL
        qr_path: Path to QR code image
        content: Structured content dictionary
        temp_dir: Directory for temporary files
        config: Optional configuration dictionary

    Returns:
        Path to generated HCL file or None if failed
    """
    try:
        # Use provided config or fall back to global CONFIG
        config = config or CONFIG

>>>>>>> fb223382
        # Ensure we have valid content, even if minimal
        if not content:
            content = {"title": f"Page from {url}", "structured_content": []}

        logger.info(f"Creating HCL document for: {content.get('title', url)}")

        # Use the page title for the filename, sanitized for filesystem safety
        page_title = content.get("title", f"Page from {url}")
        safe_title = (
            "".join(
                c if c.isalnum() or c in (" ", "_", "-") else "_" for c in page_title
            )
            .strip()
            .replace(" ", "_")
        )
        hcl_filename = f"doc_{safe_title}_{int(time.time())}.hcl"
        hcl_path = os.path.join(temp_dir, hcl_filename)

        # Get page dimensions from config
<<<<<<< HEAD
        page_width = CONFIG.get("PAGE_WIDTH", 2160)
        page_height = CONFIG.get("PAGE_HEIGHT", 1620)
        margin = CONFIG.get("PAGE_MARGIN", 120)
        # line_height value will be used in full implementation

        # Get fonts from config
        heading_font = CONFIG.get("HEADING_FONT", "Liberation Sans")
        # body_font and code_font will be used in full implementation

        # This is a simplified stub of the original implementation
        # In a real implementation, this would contain the full HCL generation code
        # that was previously in DocumentService._create_hcl
        with open(hcl_path, "w", encoding="utf-8") as f:
            # Set page size
            f.write(f'puts "size {page_width} {page_height}"\n\n')

            # Set title
            f.write(f'puts "set_font {heading_font} 36"\n')
            f.write('puts "pen black"\n\n')
            f.write(f'puts "text {margin} {margin} \\"{escape_hcl(page_title)}\\""\n')

            # Add sample content (simplified)
            f.write('puts "text 100 200 \\"This is a sample HCL document\\""\n')
            f.write('puts "text 100 300 \\"Created by hcl_render.py\\""\n')

            # Add timestamp
            timestamp = time.strftime("%Y-%m-%d %H:%M:%S")
            f.write(
                f'puts "text {margin} {page_height - margin} \\"Generated: {timestamp}\\""\n'
            )

        logger.info(f"Created HCL file: {hcl_path}")
        return hcl_path

    except Exception as e:
        logger.error(f"Error creating HCL document: {e}")
        return None


def escape_hcl(text: str) -> str:
    """Escape special characters for HCL."""
    if not text:
        return ""

    # Escape special characters for Hecl (drawj2d HCL) parsing
    # - backslashes must be doubled
    # - double quotes must be escaped
    # - dollar signs must be escaped to prevent variable substitution
    # - square brackets must be escaped to prevent command substitution
    # - backticks replaced to avoid markup/internal use
    # - newlines replaced by spaces
    s = text.replace("\\", "\\\\")
    s = s.replace('"', '\\"')
    s = s.replace("$", "\\$")
    s = s.replace("[", "\\[")
    s = s.replace("]", "\\]")
    s = s.replace("`", "'")
    return s.replace("\n", " ")
=======
        page_width = config.get("PAGE_WIDTH", 2160)
        page_height = config.get("PAGE_HEIGHT", 1620)
        margin = config.get("PAGE_MARGIN", 120)
        config.get("LINE_HEIGHT", 40)  # Used in more complex implementations

        # Get fonts from config
        heading_font = config.get("HEADING_FONT", "Liberation Sans")
        config.get(
            "BODY_FONT", "Liberation Sans"
        )  # Used in more complex implementations
        config.get(
            "CODE_FONT", "DejaVu Sans Mono"
        )  # Used in more complex implementations

        # Create the HCL script
        with open(hcl_path, "w", encoding="utf-8") as f:
            # Write header with page setup
            f.write(f"page_width: {page_width}\n")
            f.write(f"page_height: {page_height}\n")
            f.write(f"margin: {margin}\n\n")

            # Add QR code for source URL
            f.write(f"# QR Code for original source\n")
            f.write(f"image\n")
            f.write(f'  path: "{qr_path}"\n')
            f.write(f"  x: {page_width - 200}\n")
            f.write(f"  y: {50}\n")
            f.write(f"  width: 150\n")
            f.write(f"  height: 150\n\n")

            # Add title
            f.write(f"# Document title\n")
            f.write(f"text\n")
            f.write(f'  text: "{escape_hcl(page_title)}"\n')
            f.write(f'  font: "{heading_font}"\n')
            f.write(f"  size: 24\n")
            f.write(f"  x: {margin}\n")
            f.write(f"  y: {margin}\n\n")

            # Add structured content - in a real implementation, this would
            # iterate through the structured content items

            # Placeholder for content rendering
            if content.get("structured_content"):
                # This would be replaced with actual content rendering code
                f.write(f"# Structured content would be rendered here\n")

        return hcl_path

    except Exception as e:
        logger.error(f"Error creating HCL file: {str(e)}")
        return None


def render_hcl_resource(config: HCLResourceConfig) -> str:
    """
    Render HCL resource block from configuration.

    Args:
        config: HCL resource configuration

    Returns:
        HCL resource block as string
    """
    result = f'resource "{config.resource_type}" "{config.resource_name}" {{\n'

    # Add attributes
    for key, value in config.attributes.items():
        if isinstance(value, str):
            value_str = f'"{value}"'
        elif isinstance(value, bool):
            value_str = str(value).lower()
        else:
            value_str = str(value)

        result += f"  {key} = {value_str}\n"

    result += "}\n"
    return result


# This function has been replaced by render_hcl_resource
>>>>>>> fb223382
<|MERGE_RESOLUTION|>--- conflicted
+++ resolved
@@ -7,39 +7,13 @@
 import os
 import time
 import logging
-<<<<<<< HEAD
 from typing import Dict, Any, Optional
 
 from inklink.config import CONFIG
-=======
-import subprocess
-
-from typing import Dict, Any, Optional, List, Tuple
-
-from inklink.config import CONFIG, HCLResourceConfig
->>>>>>> fb223382
 
 logger = logging.getLogger(__name__)
 
 
-<<<<<<< HEAD
-def create_hcl_from_content(
-    url: str, qr_path: str, content: Dict[str, Any], temp_dir: str
-) -> Optional[str]:
-    """
-    Create HCL script from structured content.
-
-    Args:
-        url: Source URL
-        qr_path: Path to QR code image
-        content: Structured content dictionary
-        temp_dir: Directory for temporary files
-
-    Returns:
-        Path to generated HCL file or None if failed
-    """
-    try:
-=======
 def escape_hcl(text: str) -> str:
     """
     Escape special characters in text for HCL script.
@@ -89,7 +63,6 @@
         # Use provided config or fall back to global CONFIG
         config = config or CONFIG
 
->>>>>>> fb223382
         # Ensure we have valid content, even if minimal
         if not content:
             content = {"title": f"Page from {url}", "structured_content": []}
@@ -109,66 +82,6 @@
         hcl_path = os.path.join(temp_dir, hcl_filename)
 
         # Get page dimensions from config
-<<<<<<< HEAD
-        page_width = CONFIG.get("PAGE_WIDTH", 2160)
-        page_height = CONFIG.get("PAGE_HEIGHT", 1620)
-        margin = CONFIG.get("PAGE_MARGIN", 120)
-        # line_height value will be used in full implementation
-
-        # Get fonts from config
-        heading_font = CONFIG.get("HEADING_FONT", "Liberation Sans")
-        # body_font and code_font will be used in full implementation
-
-        # This is a simplified stub of the original implementation
-        # In a real implementation, this would contain the full HCL generation code
-        # that was previously in DocumentService._create_hcl
-        with open(hcl_path, "w", encoding="utf-8") as f:
-            # Set page size
-            f.write(f'puts "size {page_width} {page_height}"\n\n')
-
-            # Set title
-            f.write(f'puts "set_font {heading_font} 36"\n')
-            f.write('puts "pen black"\n\n')
-            f.write(f'puts "text {margin} {margin} \\"{escape_hcl(page_title)}\\""\n')
-
-            # Add sample content (simplified)
-            f.write('puts "text 100 200 \\"This is a sample HCL document\\""\n')
-            f.write('puts "text 100 300 \\"Created by hcl_render.py\\""\n')
-
-            # Add timestamp
-            timestamp = time.strftime("%Y-%m-%d %H:%M:%S")
-            f.write(
-                f'puts "text {margin} {page_height - margin} \\"Generated: {timestamp}\\""\n'
-            )
-
-        logger.info(f"Created HCL file: {hcl_path}")
-        return hcl_path
-
-    except Exception as e:
-        logger.error(f"Error creating HCL document: {e}")
-        return None
-
-
-def escape_hcl(text: str) -> str:
-    """Escape special characters for HCL."""
-    if not text:
-        return ""
-
-    # Escape special characters for Hecl (drawj2d HCL) parsing
-    # - backslashes must be doubled
-    # - double quotes must be escaped
-    # - dollar signs must be escaped to prevent variable substitution
-    # - square brackets must be escaped to prevent command substitution
-    # - backticks replaced to avoid markup/internal use
-    # - newlines replaced by spaces
-    s = text.replace("\\", "\\\\")
-    s = s.replace('"', '\\"')
-    s = s.replace("$", "\\$")
-    s = s.replace("[", "\\[")
-    s = s.replace("]", "\\]")
-    s = s.replace("`", "'")
-    return s.replace("\n", " ")
-=======
         page_width = config.get("PAGE_WIDTH", 2160)
         page_height = config.get("PAGE_HEIGHT", 1620)
         margin = config.get("PAGE_MARGIN", 120)
@@ -247,8 +160,4 @@
         result += f"  {key} = {value_str}\n"
 
     result += "}\n"
-    return result
-
-
-# This function has been replaced by render_hcl_resource
->>>>>>> fb223382
+    return result