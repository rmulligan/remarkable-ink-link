#!/usr/bin/env python3
"""
Sync reMarkable notebooks to Lilly's workspace.
"""

import argparse
import os
import shutil
import subprocess
<<<<<<< HEAD
=======
from datetime import datetime
>>>>>>> f9e45125
from typing import Any, Dict, List, Optional

# Configure paths
SCRIPT_DIR = os.path.dirname(os.path.abspath(__file__))
LILLY_DIR = os.path.dirname(SCRIPT_DIR)
WORKSPACE_DIR = os.path.join(LILLY_DIR, "workspace")
SYNC_DIR = os.path.join(WORKSPACE_DIR, "remarkable_sync")

# Ensure sync directory exists
os.makedirs(SYNC_DIR, exist_ok=True)


def run_rmapi_command(command: List[str]) -> str:
    """Run an rmapi command and return the output."""
    try:
        cmd = ["rmapi"] + command
        result = subprocess.run(cmd, capture_output=True, text=True, check=True)
        return result.stdout
    except subprocess.CalledProcessError as e:
        print(f"Error running rmapi command: {e}")
        print(f"Error output: {e.stderr}")
        return ""


def list_notebooks() -> List[Dict[str, Any]]:
    """List all notebooks in the reMarkable cloud."""
    output = run_rmapi_command(["ls", "-d"])

    # Parse the output to extract notebook information
    notebooks = []

    if not output:
        return notebooks

    lines = output.strip().split("\n")
    for line in lines:
        if "[d]" in line:  # Directory/notebook
            parts = line.strip().split()
            if len(parts) >= 2:
                # Extract the ID and name
                id_part = parts[0].strip()
                name = " ".join(parts[1:]).strip()

                if id_part.startswith("[d]"):
                    id_part = id_part[3:].strip()

                notebooks.append({"id": id_part, "name": name, "type": "directory"})
        elif "[f]" in line:  # File
            parts = line.strip().split()
            if len(parts) >= 2:
                # Extract the ID and name
                id_part = parts[0].strip()
                name = " ".join(parts[1:]).strip()

                if id_part.startswith("[f]"):
                    id_part = id_part[3:].strip()

                notebooks.append({"id": id_part, "name": name, "type": "file"})

    return notebooks


def download_notebook(notebook_id: str, output_dir: str) -> str:
    """Download a notebook from reMarkable cloud."""
    # Create a directory for this notebook
    notebook_dir = os.path.join(output_dir, notebook_id)
    os.makedirs(notebook_dir, exist_ok=True)

    # Download the notebook
    output = run_rmapi_command(["get", notebook_id])

    if not output:
        print(f"Failed to download notebook {notebook_id}")
        return ""

    # Find the downloaded file (likely a .zip or .pdf)
    for file in os.listdir("."):
        if file.endswith(".zip") or file.endswith(".pdf") or file.endswith(".epub"):
            # Move the file to the notebook directory
            shutil.move(file, os.path.join(notebook_dir, file))
            return os.path.join(notebook_dir, file)

    print(f"No downloaded file found for notebook {notebook_id}")
    return ""


def extract_notebook(notebook_path: str) -> str:
    """Extract a reMarkable notebook and render pages."""
    if not notebook_path.endswith(".zip"):
        print(f"Not a zip file: {notebook_path}")
        return ""

    # Directory to extract to
    extract_dir = os.path.splitext(notebook_path)[0] + "_extracted"
    os.makedirs(extract_dir, exist_ok=True)

    # Extract the zip file
    try:
        subprocess.run(
            ["unzip", "-o", notebook_path, "-d", extract_dir],
            check=True,
            capture_output=True,
        )
    except subprocess.CalledProcessError as e:
        print(f"Error extracting notebook: {e}")
        return ""

    return extract_dir


def render_notebook_pages(extract_dir: str) -> List[str]:
    """Render notebook pages to PNG images."""
    rendered_pages = []

    # Find all .rm files in the extracted directory
    rm_files = []
    for root, dirs, files in os.walk(extract_dir):
        for file in files:
            if file.endswith(".rm"):
                rm_files.append(os.path.join(root, file))

    # Create a directory for rendered pages
    render_dir = os.path.join(os.path.dirname(extract_dir), "rendered_pages")
    os.makedirs(render_dir, exist_ok=True)

    # Try to use rmscene for rendering if available
    for rm_file in rm_files:
        output_png = os.path.join(render_dir, os.path.basename(rm_file) + ".png")

        try:
            # First try rmscene if available
            subprocess.run(
                ["rmscene", "render", rm_file, output_png],
                check=True,
                capture_output=True,
            )
            rendered_pages.append(output_png)
        except (subprocess.CalledProcessError, FileNotFoundError):
            # Fall back to drawj2d if available
            try:
                subprocess.run(
                    ["drawj2d", rm_file, output_png], check=True, capture_output=True
                )
                rendered_pages.append(output_png)
            except (subprocess.CalledProcessError, FileNotFoundError):
                print(f"Failed to render {rm_file} - no compatible renderer found")

    return rendered_pages


def process_rendered_pages(rendered_pages: List[str]) -> None:
    """Process rendered pages with Lilly's handwriting processing tool."""
    for page in rendered_pages:
        print(f"Processing page: {page}")
        try:
            # Run the handwriting processing tool
            script_path = os.path.join(SCRIPT_DIR, "process_handwriting.py")
            subprocess.run(
                [script_path, page, "--content-type", "mixed", "--kg"], check=True
            )
        except subprocess.CalledProcessError as e:
            print(f"Error processing page {page}: {e}")


def main():
    """Main function to sync reMarkable notebooks."""
    parser = argparse.ArgumentParser(
        description="Sync reMarkable notebooks to Lilly's workspace"
    )
    parser.add_argument("--notebook", help="ID of a specific notebook to sync")
    parser.add_argument("--list", action="store_true", help="List available notebooks")
    parser.add_argument(
        "--process", action="store_true", help="Process notebooks after syncing"
    )
    args = parser.parse_args()

    # List notebooks if requested
    if args.list:
        notebooks = list_notebooks()
        print("Available reMarkable notebooks:")
        for i, notebook in enumerate(notebooks):
            print(
                f"{i + 1}. [{notebook['type']}] {notebook['name']} ({notebook['id']})"
            )
        return

    # Sync a specific notebook if requested
    if args.notebook:
        print(f"Syncing notebook {args.notebook}...")
        notebook_path = download_notebook(args.notebook, SYNC_DIR)

        if notebook_path and notebook_path.endswith(".zip"):
            print(f"Extracting notebook {notebook_path}...")
            extract_dir = extract_notebook(notebook_path)

            if extract_dir:
                print(f"Rendering notebook pages...")
                rendered_pages = render_notebook_pages(extract_dir)

                if args.process and rendered_pages:
                    print(f"Processing {len(rendered_pages)} rendered pages...")
                    process_rendered_pages(rendered_pages)

        print("Notebook sync complete.")
        return

    # Sync all notebooks
    notebooks = list_notebooks()
    print(f"Found {len(notebooks)} reMarkable notebooks.")

    for i, notebook in enumerate(notebooks):
        if notebook["type"] == "directory":
            continue  # Skip directories for now

        print(f"Syncing notebook {i + 1}/{len(notebooks)}: {notebook['name']}...")
        notebook_path = download_notebook(notebook["id"], SYNC_DIR)

        if notebook_path and notebook_path.endswith(".zip"):
            print(f"Extracting notebook {notebook_path}...")
            extract_dir = extract_notebook(notebook_path)

            if extract_dir:
                print(f"Rendering notebook pages...")
                rendered_pages = render_notebook_pages(extract_dir)

                if args.process and rendered_pages:
                    print(f"Processing {len(rendered_pages)} rendered pages...")
                    process_rendered_pages(rendered_pages)

    print("reMarkable sync complete.")


if __name__ == "__main__":
    main()<|MERGE_RESOLUTION|>--- conflicted
+++ resolved
@@ -7,10 +7,7 @@
 import os
 import shutil
 import subprocess
-<<<<<<< HEAD
-=======
 from datetime import datetime
->>>>>>> f9e45125
 from typing import Any, Dict, List, Optional
 
 # Configure paths
