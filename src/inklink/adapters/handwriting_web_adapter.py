--- conflicted
+++ resolved
@@ -469,11 +469,7 @@
                     return {"content": content["candidates"][0], "format": "text"}
                 # Try to extract text from JIIX or other formats
                 return {"content": json.dumps(content), "format": "json"}
-<<<<<<< HEAD
-            if format_type.lower() in ["latex", "mathml"] and "result" in content:
-=======
             elif format_type.lower() in ["latex", "mathml"] and "result" in content:
->>>>>>> f9e45125
                 # For math content, extract the specific format
                 math_formats = content.get("result", {})
                 if format_type.upper() in math_formats:
