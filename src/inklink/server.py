--- conflicted
+++ resolved
@@ -127,24 +127,6 @@
         # Try as plain text: decode and validate the raw URL string
         try:
             raw = post_data.decode("utf-8")
-<<<<<<< HEAD
-            # Reject if any whitespace or control characters present
-            if any(c.isspace() for c in raw):
-                return None
-            # Trim extraneous whitespace
-            raw = raw.strip()
-            from urllib.parse import urlparse
-
-            parsed = urlparse(raw)
-
-            # Validate scheme and netloc
-            if parsed.scheme in ("http", "https") and parsed.netloc and self._is_safe_url(raw):
-                return raw
-
-        except Exception:
-            # Not a valid plain URL
-            pass
-=======
         except UnicodeDecodeError:
             return None
 
@@ -177,7 +159,6 @@
 
         # Not a valid URL
         return None
->>>>>>> 1ad39de6
 
         return None
 
