from pydantic import BaseModel, Field
import os
<<<<<<< HEAD

BASE_DIR = os.path.dirname(os.path.abspath(__file__))
=======
>>>>>>> d6ff7c62

class HCLResourceConfig(BaseModel):
    resource_type: str = Field(..., description="Type of the HCL resource")
    resource_name: str = Field(..., description="Name of the HCL resource")
    attributes: dict = Field(default_factory=dict, description="Resource attributes")

# Default configuration dictionary for InkLink
CONFIG = {
    # Server settings
    "HOST": os.environ.get("INKLINK_HOST", "0.0.0.0"),
    "PORT": int(os.environ.get("INKLINK_PORT", 9999)),
    # File paths
<<<<<<< HEAD
    "TEMP_DIR": os.environ.get("INKLINK_TEMP", os.path.join(BASE_DIR, "temp")),
    "OUTPUT_DIR": os.environ.get("INKLINK_OUTPUT", os.path.join(BASE_DIR, "output")),
=======
    "TEMP_DIR": os.environ.get("INKLINK_TEMP", "/tmp/inklink"),
    "OUTPUT_DIR": os.environ.get("INKLINK_OUTPUT", "/tmp/inklink/output"),
>>>>>>> d6ff7c62
    # External tools
    "RMAPI_PATH": os.environ.get("INKLINK_RMAPI", "/usr/local/bin/rmapi"),
    "DRAWJ2D_PATH": os.environ.get("INKLINK_DRAWJ2D", "/usr/local/bin/drawj2d"),
    # Remarkable settings
<<<<<<< HEAD
    "RM_FOLDER": os.environ.get("INKLINK_RM_FOLDER", "/"),
    # Remarkable Pro page dimensions (portrait mode)
    "PAGE_WIDTH": int(os.environ.get("INKLINK_PAGE_WIDTH", 1872)),
    "PAGE_HEIGHT": int(os.environ.get("INKLINK_PAGE_HEIGHT", 2404)),
    "PAGE_MARGIN": int(os.environ.get("INKLINK_PAGE_MARGIN", 100)),
=======
    "RM_FOLDER": os.environ.get("INKLINK_RM_FOLDER", "InkLink"),
    # Remarkable Pro page dimensions (portrait mode)
    "PAGE_WIDTH": int(os.environ.get("INKLINK_PAGE_WIDTH", 2160)),
    "PAGE_HEIGHT": int(os.environ.get("INKLINK_PAGE_HEIGHT", 1620)),
    "PAGE_MARGIN": int(os.environ.get("INKLINK_PAGE_MARGIN", 120)),
>>>>>>> d6ff7c62
    # Font configuration
    "HEADING_FONT": os.environ.get("INKLINK_HEADING_FONT", "Liberation Sans"),
    "BODY_FONT": os.environ.get("INKLINK_BODY_FONT", "Liberation Sans"),
    "CODE_FONT": os.environ.get("INKLINK_CODE_FONT", "DejaVu Sans Mono"),
    # Retry settings
    "MAX_RETRIES": int(os.environ.get("INKLINK_MAX_RETRIES", 3)),
    "RETRY_DELAY": int(os.environ.get("INKLINK_RETRY_DELAY", 2)),  # seconds
    # Logging
    "LOG_LEVEL": os.environ.get("INKLINK_LOG_LEVEL", "INFO"),
    "LOG_FILE": os.environ.get("INKLINK_LOG_FILE", "inklink.log"),
    # PDF rendering mode: "outline" for vector outlines via drawj2d or "raster" for PNG rasterization
    "PDF_RENDER_MODE": os.environ.get("INKLINK_PDF_RENDER_MODE", "outline"),
    # MyScript iink SDK configuration
    "MYSCRIPT_APP_KEY": os.environ.get("MYSCRIPT_APP_KEY", ""),
    "MYSCRIPT_HMAC_KEY": os.environ.get("MYSCRIPT_HMAC_KEY", ""),
}<|MERGE_RESOLUTION|>--- conflicted
+++ resolved
@@ -1,10 +1,6 @@
 from pydantic import BaseModel, Field
 import os
-<<<<<<< HEAD
-
 BASE_DIR = os.path.dirname(os.path.abspath(__file__))
-=======
->>>>>>> d6ff7c62
 
 class HCLResourceConfig(BaseModel):
     resource_type: str = Field(..., description="Type of the HCL resource")
@@ -17,30 +13,17 @@
     "HOST": os.environ.get("INKLINK_HOST", "0.0.0.0"),
     "PORT": int(os.environ.get("INKLINK_PORT", 9999)),
     # File paths
-<<<<<<< HEAD
     "TEMP_DIR": os.environ.get("INKLINK_TEMP", os.path.join(BASE_DIR, "temp")),
     "OUTPUT_DIR": os.environ.get("INKLINK_OUTPUT", os.path.join(BASE_DIR, "output")),
-=======
-    "TEMP_DIR": os.environ.get("INKLINK_TEMP", "/tmp/inklink"),
-    "OUTPUT_DIR": os.environ.get("INKLINK_OUTPUT", "/tmp/inklink/output"),
->>>>>>> d6ff7c62
     # External tools
     "RMAPI_PATH": os.environ.get("INKLINK_RMAPI", "/usr/local/bin/rmapi"),
     "DRAWJ2D_PATH": os.environ.get("INKLINK_DRAWJ2D", "/usr/local/bin/drawj2d"),
     # Remarkable settings
-<<<<<<< HEAD
-    "RM_FOLDER": os.environ.get("INKLINK_RM_FOLDER", "/"),
-    # Remarkable Pro page dimensions (portrait mode)
-    "PAGE_WIDTH": int(os.environ.get("INKLINK_PAGE_WIDTH", 1872)),
-    "PAGE_HEIGHT": int(os.environ.get("INKLINK_PAGE_HEIGHT", 2404)),
-    "PAGE_MARGIN": int(os.environ.get("INKLINK_PAGE_MARGIN", 100)),
-=======
     "RM_FOLDER": os.environ.get("INKLINK_RM_FOLDER", "InkLink"),
     # Remarkable Pro page dimensions (portrait mode)
     "PAGE_WIDTH": int(os.environ.get("INKLINK_PAGE_WIDTH", 2160)),
     "PAGE_HEIGHT": int(os.environ.get("INKLINK_PAGE_HEIGHT", 1620)),
     "PAGE_MARGIN": int(os.environ.get("INKLINK_PAGE_MARGIN", 120)),
->>>>>>> d6ff7c62
     # Font configuration
     "HEADING_FONT": os.environ.get("INKLINK_HEADING_FONT", "Liberation Sans"),
     "BODY_FONT": os.environ.get("INKLINK_BODY_FONT", "Liberation Sans"),
