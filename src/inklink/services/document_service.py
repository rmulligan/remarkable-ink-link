"""Document conversion service for InkLink.

This service converts web content to reMarkable-compatible documents
using a configurable set of content converters and renderers.
"""

import logging
import os
import threading
from typing import Any, Dict, List, Optional

from inklink.services.converters.html_converter import HTMLConverter
from inklink.services.converters.ink_converter import InkConverter
from inklink.services.converters.markdown_converter import MarkdownConverter
from inklink.services.converters.pdf_converter import PDFConverter
from inklink.services.converters.syntax_highlighted_ink_converter import (
    SyntaxHighlightedInkConverter,
<<<<<<< HEAD
=======
)
from inklink.services.interfaces import (
    IContentConverter,
    IDocumentRenderer,
    IDocumentService,
>>>>>>> f9e45125
)
from inklink.services.interfaces import IContentConverter, IDocumentService
from inklink.services.renderers.hcl_renderer import HCLRenderer
from inklink.utils import ensure_drawj2d_available

logger = logging.getLogger(__name__)


class DocumentService(IDocumentService):
    """Creates reMarkable documents from web content using specialized converters."""

    def __init__(
        self, temp_dir: str, drawj2d_path: Optional[str] = None, pdf_service=None
    ):
        """
        Initialize with directories and paths.

        Args:
            temp_dir: Directory for temporary files
            drawj2d_path: Optional path to drawj2d executable
            pdf_service: Optional PDFService instance for index notebook updates
        """
        self.temp_dir = temp_dir
        self.drawj2d_path = drawj2d_path
        self.pdf_service = pdf_service  # Used for automated index notebook updates
        os.makedirs(temp_dir, exist_ok=True)

        # Check if drawj2d is available
        self.use_drawj2d = ensure_drawj2d_available()
        if not self.use_drawj2d:
            logger.error("drawj2d not available. Document conversion will fail.")
            if not drawj2d_path or not os.path.exists(drawj2d_path):
                logger.error(
                    "No drawj2d executable found. Document conversion will fail."
                )

        # Initialize converters
        self.converters = self._initialize_converters()

        # Initialize renderer
        self.hcl_renderer = HCLRenderer(self.temp_dir, self.drawj2d_path)

    def _initialize_converters(self) -> List[IContentConverter]:
        """Initialize the content converters."""
        converters = [
            MarkdownConverter(self.temp_dir),
            HTMLConverter(self.temp_dir),
            PDFConverter(self.temp_dir),
            InkConverter(self.temp_dir),
<<<<<<< HEAD
            SyntaxHighlightedInkConverter(self.temp_dir),
=======
>>>>>>> f9e45125
        ]

        # Only add syntax highlighted converter if drawj2d is available
        try:
            converters.append(SyntaxHighlightedInkConverter(self.temp_dir))
        except RuntimeError:
            logger.warning(
                "Syntax highlighting converter not available - drawj2d missing"
            )

        return converters

    def _get_converter_for_type(self, content_type: str) -> Optional[IContentConverter]:
        """Get the appropriate converter for the content type."""
        return next(
            (
                converter
                for converter in self.converters
                if converter.can_convert(content_type)
            ),
            None,
        )

    def create_editable_ink_document(
        self, text: str, title: Optional[str] = None, append_to: Optional[str] = None
    ) -> Optional[str]:
        """
        Create a document with editable ink strokes from text.

        Args:
            text: Text to convert to editable ink
            title: Optional title for the document
            append_to: Optional path to existing .rm file to append to

        Returns:
            Path to generated .rm file or None if failed
        """
        try:
            content = {"text": text, "title": title, "append_to": append_to}

            converter = self._get_converter_for_type("ink")
            if converter:
                result = converter.convert(content, None)
                if result:
                    logger.info(f"Created editable ink document: {result}")
                    return result
                logger.error("Failed to create editable ink document")
                return None
            logger.error("Ink converter not available")
            return None

        except Exception as e:
            logger.error(f"Error creating editable ink document: {str(e)}")
            return None

    def create_syntax_highlighted_document(
        self,
        code: str,
        language: str = "python",
        title: Optional[str] = None,
        filename: Optional[str] = None,
        author: Optional[str] = None,
        show_line_numbers: bool = True,
        show_metadata: bool = True,
    ) -> Optional[str]:
        """
        Create a document with syntax-highlighted code.

        Args:
            code: Source code to highlight
            language: Programming language
            title: Optional title for the document
            filename: Optional source filename
            author: Optional author name
            show_line_numbers: Whether to show line numbers
            show_metadata: Whether to show metadata header

        Returns:
            Path to generated .rm file or None if failed
        """
        try:
            content = {
                "code": code,
                "language": language,
                "title": title,
                "filename": filename,
                "author": author,
                "show_line_numbers": show_line_numbers,
                "show_metadata": show_metadata,
            }

            converter = self._get_converter_for_type("code")
            if converter:
                result = converter.convert(content, None)
                if result:
                    logger.info(f"Created syntax-highlighted document: {result}")
                    return result
                logger.error("Failed to create syntax-highlighted document")
                return None
            logger.error("Syntax highlighting converter not available")
            return None

        except Exception as e:
            logger.error(f"Error creating syntax-highlighted document: {str(e)}")
            return None

    def create_rmdoc_from_content(
        self, url: str, qr_path: str, content: Dict[str, Any]
    ) -> Optional[str]:
        """
        Create reMarkable document from structured content, supporting cross-page links.

        Args:
            url: Source URL for reference
            qr_path: Path to QR code image
            content: Structured content dictionary. Supports both legacy and enhanced formats:
                - Legacy: {"structured_content": [ ... ]}
                - Enhanced: {"pages": [...], "cross_page_links": [...]}

        Returns:
            Path to generated .rm file or None if failed
        """
        try:
            # Ensure we have valid content
            if not content:
                content = {"title": f"Page from {url}", "structured_content": []}

            logger.info(f"Creating document for: {content.get('title', url)}")

            # Prepare content for converter
            converter_content = {
                "url": url,
                "qr_path": qr_path,
                "title": content.get("title", f"Page from {url}"),
                "pages": content.get("pages"),
                "structured_content": content.get("structured_content", []),
                "cross_page_links": content.get("cross_page_links", []),
                "raw_markdown": content.get("raw_markdown"),
                "use_drawj2d": self.use_drawj2d,
            }

            # Get the appropriate converter and convert content
            converter = self._get_converter_for_type("structured")
            if converter:
                result = converter.convert(converter_content, None)
                if result:
                    logger.info(
                        f"Successfully converted to reMarkable format: {result}"
                    )

                    # Update index notebook in background
                    self._update_index_notebook(content)

                    return result
                logger.error("Conversion failed using primary converter")
                # If primary converter fails, try legacy method
                if self.use_drawj2d:
                    logger.info("Falling back to legacy conversion method...")
                    return self.create_rmdoc_legacy(url, qr_path, content)
                logger.error("No available conversion method.")
<<<<<<< HEAD
=======
                return None
            else:
                logger.error("No suitable converter found for structured content")
>>>>>>> f9e45125
                return None
            logger.error("No suitable converter found for structured content")
            return None

        except Exception as e:
            logger.error(f"Error creating document: {str(e)}")
            return None

    def create_rmdoc_from_html(
        self, url: str, qr_path: str, html_content: str, title: Optional[str] = None
    ) -> Optional[str]:
        """
        Create reMarkable document directly from HTML content.

        Args:
            url: Source URL for reference
            qr_path: Path to QR code image
            html_content: Raw HTML content
            title: Optional document title

        Returns:
            Path to generated .rm file or None if failed
        """
        if not self.use_drawj2d:
            logger.error("drawj2d not available, cannot convert HTML")
            return None

        try:
            # Prepare content for converter
            converter_content = {
                "url": url,
                "qr_path": qr_path,
                "html_content": html_content,
                "title": title or f"Page from {url}",
                "use_drawj2d": self.use_drawj2d,
            }

            # Get HTML converter and convert content
            converter = self._get_converter_for_type("html")
            if converter:
                result = converter.convert(converter_content, None)

                if result:
                    logger.info(
                        f"Successfully converted HTML to reMarkable format: {result}"
                    )
                    return result
                logger.error("HTML conversion failed")
<<<<<<< HEAD
=======
                return None
            else:
                logger.error("No HTML converter found")
>>>>>>> f9e45125
                return None
            logger.error("No HTML converter found")
            return None

        except Exception as e:
            logger.error(f"Error converting HTML to document: {str(e)}")
            return None

    def create_pdf_rmdoc(
        self, pdf_path: str, title: str, qr_path: Optional[str] = None
    ) -> Optional[str]:
        """
        Create reMarkable document from PDF file.

        Args:
            pdf_path: Path to PDF file
            title: Document title
            qr_path: Optional path to QR code image

        Returns:
            Path to generated .rm file or None if failed
        """
        try:
            # Prepare content for converter
            converter_content = {
                "pdf_path": pdf_path,
                "title": title,
                "qr_path": qr_path,
                "use_drawj2d": self.use_drawj2d,
            }

            # Get PDF converter and convert content
            converter = self._get_converter_for_type("pdf")
            if converter:
                result = converter.convert(converter_content, None)

                if result:
                    logger.info(
                        f"Successfully converted PDF to reMarkable format: {result}"
                    )
                    return result
                logger.error("PDF conversion failed")
<<<<<<< HEAD
=======
                return None
            else:
                logger.error("No PDF converter found")
>>>>>>> f9e45125
                return None
            logger.error("No PDF converter found")
            return None

        except Exception as e:
            logger.error(f"Error converting PDF to document: {str(e)}")
            return None

    # Legacy methods preserved for compatibility

    def create_rmdoc_legacy(
        self, url: str, qr_path: str, content: Dict[str, Any]
    ) -> Optional[str]:
        """
        Legacy method to create reMarkable document using HCL and drawj2d.

        This is the standard method for drawj2d-based conversion.

        Args:
            url: Source URL
            qr_path: Path to QR code image
            content: Structured content dictionary

        Returns:
            Path to generated .rm file or None if failed
        """
        try:
            # Ensure drawj2d is available
            if not self.drawj2d_path or not os.path.exists(self.drawj2d_path):
                logger.error("drawj2d path not available for legacy conversion")
                return None

            # Create HCL file
            hcl_path = self.create_hcl(url, qr_path, content)
            if not hcl_path:
                logger.error("Failed to create HCL script")
                return None

            # Prepare content for renderer
            renderer_content = {"hcl_path": hcl_path, "url": url}

            # Render HCL to reMarkable format
            result = self.hcl_renderer.render(renderer_content, None)

            if result:
                logger.info(f"Legacy conversion successful: {result}")
                return result
            logger.error("Legacy conversion failed")
            return None

        except Exception as e:
            logger.error(f"Error in legacy document creation: {str(e)}")
            return None

    def create_hcl(
        self, url: str, qr_path: str, content: Dict[str, Any]
    ) -> Optional[str]:
        """
        Create HCL script from structured content (legacy method).

        Args:
            url: Source URL
            qr_path: Path to QR code image
            content: Structured content dictionary

        Returns:
            Path to generated HCL file or None if failed
        """
        # This method is preserved as-is for compatibility
        # In a real refactoring, this would be moved to an HCLConverter class
        # For now, we'll keep the original implementation to avoid breaking changes
        from inklink.utils.hcl_render import create_hcl_from_content

        return create_hcl_from_content(url, qr_path, content, self.temp_dir)

    def create_rmdoc(self, hcl_path: str, url: str) -> Optional[str]:
        """
        Convert HCL to Remarkable document.

        Args:
            hcl_path: Path to HCL script
            url: Source URL

        Returns:
            Path to generated .rm file or None if failed
        """
        try:
            # Prepare content for renderer
            renderer_content = {"hcl_path": hcl_path, "url": url}

            # Render HCL to reMarkable format
            return self.hcl_renderer.render(renderer_content, None)

        except Exception as e:
            logger.error(f"Error in create_rmdoc: {e}")
            return None

    def _update_index_notebook(self, content: Dict[str, Any]) -> None:
        """
        Regenerate the index notebook PDF after new content is processed.
        Runs in a background thread to avoid blocking user interactions.

        Args:
            content: Content data used to update the index
        """
        if self.pdf_service is None:
            return

        def update_index_notebook_thread():
            try:
                # Example: Gather all pages info for the index (customize as needed)
                # Here, we use a single-page list for demonstration; in production,
                # aggregate all notebook pages as required.
                pages = [
                    {
                        "title": content.get("title", "Untitled Document"),
                        "summary": content.get("summary", ""),
                        "page_number": 1,
                        "device_location": None,
                        "links": content.get("cross_page_links", []),
                    }
                ]
                output_path = os.path.join(self.temp_dir, "index_notebook.pdf")
                if self.pdf_service:
                    self.pdf_service.generate_index_notebook(
                        pages=pages,
                        output_path=output_path,
                        graph_title="Index Node Graph",
                    )
                logger.info(f"Index notebook PDF updated at {output_path}")
            except Exception as e:
                logger.error(f"Failed to update index notebook: {e}")

        threading.Thread(target=update_index_notebook_thread, daemon=True).start()<|MERGE_RESOLUTION|>--- conflicted
+++ resolved
@@ -15,16 +15,12 @@
 from inklink.services.converters.pdf_converter import PDFConverter
 from inklink.services.converters.syntax_highlighted_ink_converter import (
     SyntaxHighlightedInkConverter,
-<<<<<<< HEAD
-=======
 )
 from inklink.services.interfaces import (
     IContentConverter,
     IDocumentRenderer,
     IDocumentService,
->>>>>>> f9e45125
 )
-from inklink.services.interfaces import IContentConverter, IDocumentService
 from inklink.services.renderers.hcl_renderer import HCLRenderer
 from inklink.utils import ensure_drawj2d_available
 
@@ -72,10 +68,6 @@
             HTMLConverter(self.temp_dir),
             PDFConverter(self.temp_dir),
             InkConverter(self.temp_dir),
-<<<<<<< HEAD
-            SyntaxHighlightedInkConverter(self.temp_dir),
-=======
->>>>>>> f9e45125
         ]
 
         # Only add syntax highlighted converter if drawj2d is available
@@ -236,15 +228,10 @@
                     logger.info("Falling back to legacy conversion method...")
                     return self.create_rmdoc_legacy(url, qr_path, content)
                 logger.error("No available conversion method.")
-<<<<<<< HEAD
-=======
                 return None
             else:
                 logger.error("No suitable converter found for structured content")
->>>>>>> f9e45125
-                return None
-            logger.error("No suitable converter found for structured content")
-            return None
+                return None
 
         except Exception as e:
             logger.error(f"Error creating document: {str(e)}")
@@ -290,15 +277,10 @@
                     )
                     return result
                 logger.error("HTML conversion failed")
-<<<<<<< HEAD
-=======
                 return None
             else:
                 logger.error("No HTML converter found")
->>>>>>> f9e45125
-                return None
-            logger.error("No HTML converter found")
-            return None
+                return None
 
         except Exception as e:
             logger.error(f"Error converting HTML to document: {str(e)}")
@@ -338,15 +320,10 @@
                     )
                     return result
                 logger.error("PDF conversion failed")
-<<<<<<< HEAD
-=======
                 return None
             else:
                 logger.error("No PDF converter found")
->>>>>>> f9e45125
-                return None
-            logger.error("No PDF converter found")
-            return None
+                return None
 
         except Exception as e:
             logger.error(f"Error converting PDF to document: {str(e)}")
