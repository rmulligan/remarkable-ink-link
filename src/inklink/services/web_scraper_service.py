"""Web scraping service that tries multiple methods."""

import logging
from typing import Dict, Any, Tuple, List
import requests
from bs4 import BeautifulSoup
<<<<<<< HEAD
from urllib.parse import urljoin, urlparse
=======
from urllib.parse import urljoin
>>>>>>> 5489f19e

try:
    from readability import Document
except ImportError:
    Document = None

# Import utility functions for error handling
from inklink.utils import retry_operation, format_error, parse_html_container

logger = logging.getLogger(__name__)


class WebScraperService:
    """Simple web scraping service using requests and BeautifulSoup."""

    def __init__(self):
        """Initialize scraper."""
        pass

    def scrape(self, url: str) -> Dict[str, Any]:
        """Fetch URL and extract title and structured content."""
        logger.info(f"Scraping URL: {url}")
        try:
            resp = requests.get(url, timeout=10)
            resp.raise_for_status()
        except Exception as e:
            logger.error(f"Failed to fetch URL {url}: {e}")
            return {
                "title": url,
                "structured_content": [
                    {
                        "type": "paragraph",
                        "content": f"Could not fetch content from {url}: {e}",
                    }
                ],
                "images": [],
            }
        soup = BeautifulSoup(resp.text, "html.parser")
        # Initial title extraction
        title = None
        og = soup.find("meta", property="og:title")
        if og and og.get("content"):
            title = og["content"].strip()
        if not title and soup.title and soup.title.string:
            title = soup.title.string.strip()
        if not title:
            title = url

<<<<<<< HEAD
        # Use helper to apply Readability extraction and get content container
        title, container = self._extract_readability(resp.text, title, soup, url)

        # Use helper to process tags and extract structured content and images
        structured, images = self._process_container(container, url)

        return {"title": title, "structured_content": structured, "images": images}

    def _extract_readability(
        self, html: str, default_title: str, soup: BeautifulSoup, url: str
    ) -> Tuple[str, BeautifulSoup]:
        """Extract content using Mozilla Readability (if available), returning (title, container)."""
        if Document:
            try:
                doc = Document(html)
                short_title = (
                    doc.short_title().strip() if doc.short_title() else default_title
                )
                content_html = doc.summary()
                container = BeautifulSoup(content_html, "html.parser")
                return short_title, container
            except Exception as e:
                logger.warning(f"Readability extraction failed: {e}")
        # Fallback to raw HTML body or full soup
        return default_title, soup.body or soup

    def _process_container(
        self, container: BeautifulSoup, url: str
    ) -> Tuple[List[Dict[str, Any]], List[Dict[str, str]]]:
        """Process a BeautifulSoup container, extracting structured tags and images."""
        structured: List[Dict[str, Any]] = []
        images: List[Dict[str, str]] = []
        for tag in container.find_all(
            ["h1", "h2", "h3", "h4", "h5", "h6", "p", "ul", "ol", "pre", "img"]
        ):
            name = tag.name.lower()
            if name == "img":
                src = tag.get("src", "") or ""
                if src:
                    img_url = urljoin(url, src)
                    alt = tag.get("alt", "").strip()
                    images.append({"url": img_url, "caption": alt})
                    structured.append({"type": "image", "url": img_url, "caption": alt})
            elif name in ["h1", "h2", "h3", "h4", "h5", "h6"]:
                structured.append({"type": name, "content": tag.get_text(strip=True)})
            elif name == "p":
                text = tag.get_text(strip=True)
                if text:
                    structured.append({"type": "paragraph", "content": text})
            elif name in ["ul", "ol"]:
                items = [
                    li.get_text(strip=True)
                    for li in tag.find_all("li")
                    if li.get_text(strip=True)
                ]
                if items:
                    structured.append({"type": "list", "items": items})
            elif name == "pre":
                code = tag.get_text()
                if code:
                    structured.append({"type": "code", "content": code})
        # Fallback to raw text if nothing extracted
        if not structured:
            text = container.get_text(separator=" ", strip=True)
            structured.append({"type": "paragraph", "content": text})
        return structured, images
=======
        # Attempt reader mode extraction with Mozilla Readability if available
        # Fallback to simple BeautifulSoup parsing
        if Document:
            try:
                doc = Document(resp.text)
                doc_title = doc.short_title()
                if doc_title and doc_title.strip():
                    title = doc_title.strip()
                content_html = doc.summary()
                container = BeautifulSoup(content_html, "html.parser")
            except Exception as e:
                logger.warning(f"Readability extraction failed: {e}")
                container = soup.body or soup
        else:
            container = soup.body or soup

        structured = []
        images = []
        if container:
            for tag in container.find_all(
                ["h1", "h2", "h3", "h4", "h5", "h6", "p", "ul", "ol", "pre", "img"]
            ):
                name = tag.name.lower()
                if name == "img":
                    src = tag.get("src") or ""
                    if src:
                        img_url = urljoin(url, src)
                        alt = tag.get("alt", "").strip()
                        images.append({"url": img_url, "caption": alt})
                        structured.append(
                            {"type": "image", "url": img_url, "caption": alt}
                        )
                elif name in ["h1", "h2", "h3", "h4", "h5", "h6"]:
                    structured.append(
                        {"type": name, "content": tag.get_text(strip=True)}
                    )
                elif name == "p":
                    text = tag.get_text(strip=True)
                    if text:
                        structured.append({"type": "paragraph", "content": text})
                elif name in ["ul", "ol"]:
                    items = [
                        li.get_text(strip=True)
                        for li in tag.find_all("li")
                        if li.get_text(strip=True)
                    ]
                    if items:
                        structured.append({"type": "list", "items": items})
                elif name == "pre":
                    code = tag.get_text()
                    if code:
                        structured.append({"type": "code", "content": code})
        # Fallback to raw text if nothing extracted
        if not structured:
            text = soup.get_text(separator=" ", strip=True)
            structured.append({"type": "paragraph", "content": text})

        return {"title": title, "structured_content": structured, "images": images}
>>>>>>> 5489f19e

    def _extract_title_directly(self, url: str) -> str:
        """Extract title directly from URL using requests and BeautifulSoup.

        Args:
            url: The URL to extract title from

        Returns:
            Extracted title or empty string if failed
        """
        try:
            # Define the fetch operation as a separate function for retry
            def fetch_url(url_to_fetch):
                headers = {
                    "User-Agent": "Mozilla/5.0 (Windows NT 10.0; Win64; x64) AppleWebKit/537.36 (KHTML, like Gecko) Chrome/91.0.4472.124 Safari/537.36"
                }
                return requests.get(url_to_fetch, headers=headers, timeout=10)

            # Use retry operation for fetching the URL
            try:
                response = retry_operation(
                    fetch_url, url, operation_name="URL title extraction"
                )
                soup = BeautifulSoup(response.text, "html.parser")
            except Exception as e:
                logger.warning(
                    format_error(
                        "network", "Failed to fetch page for title extraction", e
                    )
                )
                return ""

            # Try to get title from various elements
            title = None

            # Try standard title tag
            if soup.title and soup.title.string:
                title = soup.title.string.strip()

            # Try OpenGraph title which is often better
            if not title or len(title) < 3:
                og_title = soup.find("meta", property="og:title")
                if og_title and og_title.get("content"):
                    title = og_title["content"].strip()

            # Try Twitter title
            if not title or len(title) < 3:
                twitter_title = soup.find("meta", property="twitter:title")
                if twitter_title and twitter_title.get("content"):
                    title = twitter_title["content"].strip()

            # Try h1 if no title found
            if not title or len(title) < 3:
                h1 = soup.find("h1")
                if h1:
                    title = h1.get_text(strip=True)

            # If the title is too long, truncate it
            if title and len(title) > 100:
                title = title[:97] + "..."

            # Clean the title
            if title:
                title = title.replace("\n", " ").replace("\r", "").strip()

            return title or self._generate_title_from_url(url)

        except Exception as e:
            logger.warning(f"Error extracting title directly: {e}")
            return self._generate_title_from_url(url)

    def _generate_title_from_url(self, url: str) -> str:
        """Generate a title from URL if no title can be extracted.

        Args:
            url: The URL to generate title from

        Returns:
            Generated title
        """
        try:
            parsed_url = urlparse(url)

            # Use domain as base
            domain = parsed_url.netloc.replace("www.", "")

            # Try to use path segments
            path = parsed_url.path
            if path and path not in ("/", ""):
                # Remove trailing slash
                if path.endswith("/"):
                    path = path[:-1]

                # Get last path segment
                segments = path.split("/")
                page = segments[-1] if segments else ""

                if page:
                    # Convert slug to title
                    page = page.replace("-", " ").replace("_", " ")
                    page = " ".join(word.capitalize() for word in page.split())

                    # Remove file extension if present
                    if "." in page:
                        page = page.split(".")[0]

                    return f"{page} - {domain}"

            # Fallback to just the domain
            return f"Page from {domain}"

        except Exception as e:
            logger.warning(f"Error generating title from URL: {e}")
            return "Web Page"

    def _validate_and_fix_content(self, content: Dict, url: str) -> Dict:
        """Validate and fix content structure.

        Args:
            content: The content to validate and fix
            url: The source URL

        Returns:
            Fixed content
        """
        # Ensure title exists and is not empty
        if not content.get("title") or len(content.get("title", "").strip()) < 2:
            content["title"] = self._generate_title_from_url(url)

        # Ensure content is not empty
        if (
            not content.get("structured_content")
            or len(content.get("structured_content", [])) == 0
        ):
            content["structured_content"] = [
                {
                    "type": "paragraph",
                    "content": f"This is a page from {url}. Content could not be properly extracted.",
                }
            ]

        # Convert legacy formats
        structured_content = content.get("structured_content", [])
        for i, item in enumerate(structured_content):
            # Handle list items format conversion
            if item.get("type") == "list" and "items" in item:
                list_items = item.pop("items", [])
                for j, list_item in enumerate(list_items):
                    structured_content.insert(
                        i + j + 1, {"type": "bullet", "content": list_item}
                    )

        # Ensure images list exists
        if "images" not in content:
            content["images"] = []

        return content<|MERGE_RESOLUTION|>--- conflicted
+++ resolved
@@ -4,11 +4,7 @@
 from typing import Dict, Any, Tuple, List
 import requests
 from bs4 import BeautifulSoup
-<<<<<<< HEAD
-from urllib.parse import urljoin, urlparse
-=======
 from urllib.parse import urljoin
->>>>>>> 5489f19e
 
 try:
     from readability import Document
@@ -57,74 +53,6 @@
         if not title:
             title = url
 
-<<<<<<< HEAD
-        # Use helper to apply Readability extraction and get content container
-        title, container = self._extract_readability(resp.text, title, soup, url)
-
-        # Use helper to process tags and extract structured content and images
-        structured, images = self._process_container(container, url)
-
-        return {"title": title, "structured_content": structured, "images": images}
-
-    def _extract_readability(
-        self, html: str, default_title: str, soup: BeautifulSoup, url: str
-    ) -> Tuple[str, BeautifulSoup]:
-        """Extract content using Mozilla Readability (if available), returning (title, container)."""
-        if Document:
-            try:
-                doc = Document(html)
-                short_title = (
-                    doc.short_title().strip() if doc.short_title() else default_title
-                )
-                content_html = doc.summary()
-                container = BeautifulSoup(content_html, "html.parser")
-                return short_title, container
-            except Exception as e:
-                logger.warning(f"Readability extraction failed: {e}")
-        # Fallback to raw HTML body or full soup
-        return default_title, soup.body or soup
-
-    def _process_container(
-        self, container: BeautifulSoup, url: str
-    ) -> Tuple[List[Dict[str, Any]], List[Dict[str, str]]]:
-        """Process a BeautifulSoup container, extracting structured tags and images."""
-        structured: List[Dict[str, Any]] = []
-        images: List[Dict[str, str]] = []
-        for tag in container.find_all(
-            ["h1", "h2", "h3", "h4", "h5", "h6", "p", "ul", "ol", "pre", "img"]
-        ):
-            name = tag.name.lower()
-            if name == "img":
-                src = tag.get("src", "") or ""
-                if src:
-                    img_url = urljoin(url, src)
-                    alt = tag.get("alt", "").strip()
-                    images.append({"url": img_url, "caption": alt})
-                    structured.append({"type": "image", "url": img_url, "caption": alt})
-            elif name in ["h1", "h2", "h3", "h4", "h5", "h6"]:
-                structured.append({"type": name, "content": tag.get_text(strip=True)})
-            elif name == "p":
-                text = tag.get_text(strip=True)
-                if text:
-                    structured.append({"type": "paragraph", "content": text})
-            elif name in ["ul", "ol"]:
-                items = [
-                    li.get_text(strip=True)
-                    for li in tag.find_all("li")
-                    if li.get_text(strip=True)
-                ]
-                if items:
-                    structured.append({"type": "list", "items": items})
-            elif name == "pre":
-                code = tag.get_text()
-                if code:
-                    structured.append({"type": "code", "content": code})
-        # Fallback to raw text if nothing extracted
-        if not structured:
-            text = container.get_text(separator=" ", strip=True)
-            structured.append({"type": "paragraph", "content": text})
-        return structured, images
-=======
         # Attempt reader mode extraction with Mozilla Readability if available
         # Fallback to simple BeautifulSoup parsing
         if Document:
@@ -183,7 +111,6 @@
             structured.append({"type": "paragraph", "content": text})
 
         return {"title": title, "structured_content": structured, "images": images}
->>>>>>> 5489f19e
 
     def _extract_title_directly(self, url: str) -> str:
         """Extract title directly from URL using requests and BeautifulSoup.
