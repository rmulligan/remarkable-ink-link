--- conflicted
+++ resolved
@@ -119,16 +119,6 @@
     soup: BeautifulSoup, url: Optional[str] = None, max_length: int = 100
 ) -> str:
     """Extract title from HTML BeautifulSoup object.
-<<<<<<< HEAD
-    
-    Tries multiple sources in priority order:
-    1. OpenGraph meta title
-    2. Twitter card meta title 
-    3. Standard title tag
-    4. First h1 element
-    5. If nothing found, generate from URL or use fallback
-    
-=======
 
     Tries multiple sources in priority order:
     1. OpenGraph meta title
@@ -137,88 +127,51 @@
     4. First h1 element
     5. If nothing found, generate from URL or use fallback
 
->>>>>>> 933c8e76
     Args:
         soup: BeautifulSoup object containing HTML
         url: Optional URL for fallback title generation
         max_length: Maximum allowed title length
-<<<<<<< HEAD
-        
-=======
-
->>>>>>> 933c8e76
+
     Returns:
         Extracted title string
     """
     title = None
-<<<<<<< HEAD
-    
-=======
-
->>>>>>> 933c8e76
+
     # Try OpenGraph title (usually best quality)
     og_title = soup.find("meta", property="og:title")
     if og_title and og_title.get("content"):
         title = og_title["content"].strip()
-<<<<<<< HEAD
-    
-=======
-
->>>>>>> 933c8e76
+
     # Try Twitter title
     if not title or len(title) < 3:
         twitter_title = soup.find("meta", property="twitter:title")
         if twitter_title and twitter_title.get("content"):
             title = twitter_title["content"].strip()
-<<<<<<< HEAD
-    
-    # Try standard title tag
-    if (not title or len(title) < 3) and (soup.title and soup.title.string):
-        title = soup.title.string.strip()
-    
-=======
 
     # Try standard title tag
     if not title or len(title) < 3:
         if soup.title and soup.title.string:
             title = soup.title.string.strip()
 
->>>>>>> 933c8e76
     # Try h1 if no title found
     if not title or len(title) < 3:
         h1 = soup.find("h1")
         if h1:
             title = h1.get_text(strip=True)
-<<<<<<< HEAD
-    
-=======
-
->>>>>>> 933c8e76
+
     # Clean and limit length
     if title:
         # Clean the title
         title = title.replace("\n", " ").replace("\r", "").strip()
-<<<<<<< HEAD
-        
+
         # Truncate if too long
         if len(title) > max_length:
-            title = title[:max_length-3] + "..."
-    
+            title = title[: max_length - 3] + "..."
+
     # Generate from URL if still empty and URL provided
     if (not title or len(title) < 2) and url:
         title = generate_title_from_url(url)
-    
-=======
-
-        # Truncate if too long
-        if len(title) > max_length:
-            title = title[: max_length - 3] + "..."
-
-    # Generate from URL if still empty and URL provided
-    if (not title or len(title) < 2) and url:
-        title = generate_title_from_url(url)
-
->>>>>>> 933c8e76
+
     return title or "Untitled Document"
 
 
@@ -269,67 +222,38 @@
 
 def find_main_content_container(soup: BeautifulSoup) -> Tag:
     """Find the main content container in an HTML document.
-<<<<<<< HEAD
-    
+
     Attempts to identify the primary content area by looking for semantic
     elements in order of likelihood to contain main content.
-    
+
     Args:
         soup: BeautifulSoup object of the HTML document
-        
-=======
-
-    Attempts to identify the primary content area by looking for semantic
-    elements in order of likelihood to contain main content.
-
-    Args:
-        soup: BeautifulSoup object of the HTML document
-
->>>>>>> 933c8e76
+
     Returns:
         BeautifulSoup Tag containing the main content
     """
     # Try common content containers in order of specificity
     container_selectors = [
-<<<<<<< HEAD
-        "main", 
-=======
         "main",
->>>>>>> 933c8e76
         "article",
         "#content",
         ".content",
         "#main",
-<<<<<<< HEAD
-        ".main", 
-=======
         ".main",
->>>>>>> 933c8e76
         "section",
         ".post-content",
         ".entry-content",
     ]
-<<<<<<< HEAD
-    
-=======
-
->>>>>>> 933c8e76
+
     for selector in container_selectors:
         if selector.startswith("#") or selector.startswith("."):
             container = soup.select_one(selector)
         else:
             container = soup.find(selector)
-<<<<<<< HEAD
-            
+
         if container and len(container.get_text(strip=True)) > 100:
             return container
-    
-=======
-
-        if container and len(container.get_text(strip=True)) > 100:
-            return container
-
->>>>>>> 933c8e76
+
     # Fallback to body or entire document
     return soup.body or soup
 
@@ -338,27 +262,15 @@
     container: BeautifulSoup, base_url: Optional[str] = None
 ) -> Tuple[List[Dict[str, Any]], List[Dict[str, str]]]:
     """Parse a BeautifulSoup container to structured content and images.
-<<<<<<< HEAD
-    
+
     Extracts headings, paragraphs, lists, code blocks and images from
     an HTML container, converting them to a structured format suitable
     for document generation.
-    
+
     Args:
         container: BeautifulSoup container to parse
         base_url: Optional base URL for resolving relative links
-        
-=======
-
-    Extracts headings, paragraphs, lists, code blocks and images from
-    an HTML container, converting them to a structured format suitable
-    for document generation.
-
-    Args:
-        container: BeautifulSoup container to parse
-        base_url: Optional base URL for resolving relative links
-
->>>>>>> 933c8e76
+
     Returns:
         Tuple of (structured_content, images)
         structured_content: List of dicts with type and content
@@ -366,19 +278,11 @@
     """
     structured: List[Dict[str, Any]] = []
     images: List[Dict[str, str]] = []
-<<<<<<< HEAD
-    
+
     # Skip if container is None
     if not container:
         return structured, images
-    
-=======
-
-    # Skip if container is None
-    if not container:
-        return structured, images
-
->>>>>>> 933c8e76
+
     for tag in container.find_all(
         ["h1", "h2", "h3", "h4", "h5", "h6", "p", "ul", "ol", "pre", "img"]
     ):
@@ -388,19 +292,11 @@
             if src:
                 img_url = urljoin(base_url, src) if base_url else src
                 alt = tag.get("alt", "").strip()
-<<<<<<< HEAD
-                
+
                 # Avoid duplicates in images list
                 if not any(img["url"] == img_url for img in images):
                     images.append({"url": img_url, "caption": alt})
-                    
-=======
-
-                # Avoid duplicates in images list
-                if not any(img["url"] == img_url for img in images):
-                    images.append({"url": img_url, "caption": alt})
-
->>>>>>> 933c8e76
+
                 structured.append({"type": "image", "url": img_url, "caption": alt})
         elif name in ["h1", "h2", "h3", "h4", "h5", "h6"]:
             text = tag.get_text(strip=True)
@@ -422,21 +318,13 @@
             code = tag.get_text()
             if code:  # Only add non-empty code blocks
                 structured.append({"type": "code", "content": code})
-<<<<<<< HEAD
-    
-=======
-
->>>>>>> 933c8e76
+
     # Fallback to plain text if nothing extracted
     if not structured:
         text = container.get_text(separator=" ", strip=True)
         if text:
             structured.append({"type": "paragraph", "content": text})
-<<<<<<< HEAD
-            
-=======
-
->>>>>>> 933c8e76
+
     return structured, images
 
 
@@ -444,30 +332,18 @@
     html_content: str, base_url: Optional[str] = None
 ) -> Dict[str, Any]:
     """Extract structured content from HTML.
-<<<<<<< HEAD
-    
-=======
-
->>>>>>> 933c8e76
+
     Comprehensive function that performs:
     1. HTML parsing with BeautifulSoup
     2. Title extraction
     3. Main content identification
     4. Structured content extraction
     5. Image collection
-<<<<<<< HEAD
-    
+
     Args:
         html_content: HTML string to parse
         base_url: Optional base URL for resolving relative links
-        
-=======
-
-    Args:
-        html_content: HTML string to parse
-        base_url: Optional base URL for resolving relative links
-
->>>>>>> 933c8e76
+
     Returns:
         Dict with keys:
         - title: Extracted document title
@@ -477,22 +353,6 @@
     try:
         # Parse HTML
         soup = BeautifulSoup(html_content, "html.parser")
-<<<<<<< HEAD
-        
-        # Extract title
-        title = extract_title_from_html(soup, base_url)
-        
-        # Find main content container
-        container = find_main_content_container(soup)
-        
-        # Parse container for structured content
-        structured_content, images = parse_html_container(container, base_url)
-        
-        return {
-            "title": title,
-            "structured_content": structured_content,
-            "images": images
-=======
 
         # Extract title
         title = extract_title_from_html(soup, base_url)
@@ -507,7 +367,6 @@
             "title": title,
             "structured_content": structured_content,
             "images": images,
->>>>>>> 933c8e76
         }
     except Exception as e:
         logger.error(f"Error extracting structured content: {e}")
@@ -526,40 +385,24 @@
 
 def validate_and_fix_content(content: Dict[str, Any], url: str) -> Dict[str, Any]:
     """Validate and fix content structure.
-<<<<<<< HEAD
-    
-=======
-
->>>>>>> 933c8e76
+
     Ensures content has proper structure and values:
     1. Ensures title exists
     2. Ensures structured_content is not empty
     3. Ensures images list exists
     4. Converts legacy formats to current format
-<<<<<<< HEAD
-    
+
     Args:
         content: The content to validate and fix
         url: The source URL for fallback values
-        
-=======
-
-    Args:
-        content: The content to validate and fix
-        url: The source URL for fallback values
-
->>>>>>> 933c8e76
+
     Returns:
         Fixed content dictionary
     """
     # Ensure we have a proper content dict to start with
     if not isinstance(content, dict):
         content = {}
-<<<<<<< HEAD
-    
-=======
-
->>>>>>> 933c8e76
+
     # Ensure title exists and is not empty
     if not content.get("title") or len(content.get("title", "").strip()) < 2:
         content["title"] = generate_title_from_url(url)
@@ -588,13 +431,7 @@
             structured_content.pop(i)
             # Insert individual bullet items
             for list_item in reversed(list_items):
-<<<<<<< HEAD
-                structured_content.insert(
-                    i, {"type": "bullet", "content": list_item}
-                )
-=======
                 structured_content.insert(i, {"type": "bullet", "content": list_item})
->>>>>>> 933c8e76
         else:
             i += 1
 
