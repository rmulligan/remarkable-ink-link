"""Document conversion service for InkLink.

This service converts web content to reMarkable-compatible documents
using a configurable set of content converters and renderers.
"""

import os
import time
import logging
import threading
<<<<<<< HEAD
from typing import Dict, Any, Optional, List, Type

from inklink.services.interfaces import IDocumentService, IContentConverter, IDocumentRenderer
from inklink.services.converters import MarkdownConverter, HTMLConverter, PDFConverter
from inklink.services.renderers import HCLRenderer
=======
from typing import Dict, Any, Optional, List

from inklink.services.interfaces import (
    IDocumentService,
    IContentConverter,
    IDocumentRenderer,
)
from inklink.services.converters.markdown_converter import MarkdownConverter
from inklink.services.converters.html_converter import HTMLConverter
from inklink.services.converters.pdf_converter import PDFConverter
from inklink.services.renderers.hcl_renderer import HCLRenderer
>>>>>>> b75d3719
from inklink.utils import ensure_rcu_available
from inklink.config import CONFIG

logger = logging.getLogger(__name__)


class DocumentService(IDocumentService):
    """Creates reMarkable documents from web content using specialized converters."""
<<<<<<< HEAD
    
=======

>>>>>>> b75d3719
    def __init__(
        self, temp_dir: str, drawj2d_path: Optional[str] = None, pdf_service=None
    ):
        """
        Initialize with directories and paths.
        
        Args:
            temp_dir: Directory for temporary files
            drawj2d_path: Optional path to drawj2d executable (for legacy support)
            pdf_service: Optional PDFService instance for index notebook updates
        """
        self.temp_dir = temp_dir
        self.drawj2d_path = drawj2d_path
        self.pdf_service = pdf_service  # Used for automated index notebook updates
        os.makedirs(temp_dir, exist_ok=True)
        
        # Check if RCU is available
        self.use_rcu = ensure_rcu_available()
        if not self.use_rcu:
            logger.warning(
                "RCU not available, falling back to drawj2d. "
                "Install RCU for better conversion quality."
            )
            if not drawj2d_path or not os.path.exists(drawj2d_path):
                logger.error(
                    "drawj2d fallback path not available. Document conversion will fail."
                )
<<<<<<< HEAD
        
        # Initialize converters
        self.converters = self._initialize_converters()
        
        # Initialize renderers
        self.hcl_renderer = HCLRenderer(temp_dir, drawj2d_path)
    
    def _initialize_converters(self) -> List[IContentConverter]:
=======

        # Initialize converters
        self.converters = self._initialize_converters()

        # Initialize renderer
        self.hcl_renderer = HCLRenderer(self.temp_dir, self.drawj2d_path)

    def _initialize_converters(self):
>>>>>>> b75d3719
        """Initialize the content converters."""
        return [
            MarkdownConverter(self.temp_dir),
            HTMLConverter(self.temp_dir),
<<<<<<< HEAD
            PDFConverter(self.temp_dir)
        ]
    
    def _get_converter_for_type(self, content_type: str) -> Optional[IContentConverter]:
        """Get the appropriate converter for the content type."""
        for converter in self.converters:
            if converter.can_convert(content_type):
                return converter
        return None
        
=======
            PDFConverter(self.temp_dir),
        ]

    def _get_converter_for_type(self, content_type: str):
        """Get the appropriate converter for the content type."""
        return next(
            (
                converter
                for converter in self.converters
                if converter.can_convert(content_type)
            ),
            None,
        )

>>>>>>> b75d3719
    def create_rmdoc_from_content(
        self, url: str, qr_path: str, content: Dict[str, Any]
    ) -> Optional[str]:
        """
        Create reMarkable document from structured content, supporting cross-page links.
<<<<<<< HEAD
        
=======

>>>>>>> b75d3719
        Args:
            url: Source URL for reference
            qr_path: Path to QR code image
            content: Structured content dictionary. Supports both legacy and enhanced formats:
                - Legacy: {"structured_content": [ ... ]}
                - Enhanced: {"pages": [...], "cross_page_links": [...]}
                
        Returns:
            Path to generated .rm file or None if failed
        """
        try:
            # Ensure we have valid content
            if not content:
                content = {"title": f"Page from {url}", "structured_content": []}
                
            logger.info(f"Creating document for: {content.get('title', url)}")
<<<<<<< HEAD
            
=======

>>>>>>> b75d3719
            # Prepare content for converter
            converter_content = {
                "url": url,
                "qr_path": qr_path,
                "title": content.get("title", f"Page from {url}"),
                "pages": content.get("pages"),
                "structured_content": content.get("structured_content", []),
                "cross_page_links": content.get("cross_page_links", []),
                "raw_markdown": content.get("raw_markdown"),
<<<<<<< HEAD
                "use_rcu": self.use_rcu
            }
            
=======
                "use_rcu": self.use_rcu,
            }

>>>>>>> b75d3719
            # Get the appropriate converter and convert content
            converter = self._get_converter_for_type("structured")
            if converter:
                result = converter.convert(converter_content)
<<<<<<< HEAD
                
                if result:
                    logger.info(f"Successfully converted to reMarkable format: {result}")
                    
                    # Update index notebook in background
                    self._update_index_notebook(content)
                    
=======
                if result:
                    logger.info(
                        f"Successfully converted to reMarkable format: {result}"
                    )

                    # Update index notebook in background
                    self._update_index_notebook(content)

>>>>>>> b75d3719
                    return result
                else:
                    logger.error("Conversion failed using primary converter")
                    # If primary converter fails, try legacy method
                    if not self.use_rcu:
                        logger.info("Falling back to legacy conversion method...")
                        return self.create_rmdoc_legacy(url, qr_path, content)
            else:
                logger.error("No suitable converter found for structured content")
                return None
<<<<<<< HEAD
                
        except Exception as e:
            logger.error(f"Error creating document: {str(e)}")
            return None
    
=======

        except Exception as e:
            logger.error(f"Error creating document: {str(e)}")
            return None

>>>>>>> b75d3719
    def create_rmdoc_from_html(
        self, url: str, qr_path: str, html_content: str, title: Optional[str] = None
    ) -> Optional[str]:
        """
        Create reMarkable document directly from HTML content.
<<<<<<< HEAD
        
=======

>>>>>>> b75d3719
        Args:
            url: Source URL for reference
            qr_path: Path to QR code image
            html_content: Raw HTML content
            title: Optional document title
            
        Returns:
            Path to generated .rm file or None if failed
        """
        if not self.use_rcu:
            logger.warning("RCU not available, cannot convert HTML directly")
            return None
            
        try:
            # Prepare content for converter
            converter_content = {
                "url": url,
                "qr_path": qr_path,
                "html_content": html_content,
                "title": title or f"Page from {url}",
<<<<<<< HEAD
                "use_rcu": self.use_rcu
            }
            
            # Get HTML converter and convert content
            converter = self._get_converter_for_type("html")
            if converter:
                result = converter.convert(converter_content)
                
                if result:
                    logger.info(f"Successfully converted HTML to reMarkable format: {result}")
=======
                "use_rcu": self.use_rcu,
            }

            # Get HTML converter and convert content
            converter = self._get_converter_for_type("html")
            if converter:
                result = converter.convert(converter_content, None)

                if result:
                    logger.info(
                        f"Successfully converted HTML to reMarkable format: {result}"
                    )
>>>>>>> b75d3719
                    return result
                else:
                    logger.error("HTML conversion failed")
                    return None
            else:
                logger.error("No HTML converter found")
                return None
                
        except Exception as e:
            logger.error(f"Error converting HTML to document: {str(e)}")
            return None
    
    def create_pdf_rmdoc(
        self, pdf_path: str, title: str, qr_path: Optional[str] = None
    ) -> Optional[str]:
        """
        Create reMarkable document from PDF file.
<<<<<<< HEAD
        
=======

>>>>>>> b75d3719
        Args:
            pdf_path: Path to PDF file
            title: Document title
            qr_path: Optional path to QR code image
            
        Returns:
            Path to generated .rm file or None if failed
        """
        try:
            # Prepare content for converter
            converter_content = {
                "pdf_path": pdf_path,
                "title": title,
                "qr_path": qr_path,
<<<<<<< HEAD
                "use_rcu": self.use_rcu
            }
            
            # Get PDF converter and convert content
            converter = self._get_converter_for_type("pdf")
            if converter:
                result = converter.convert(converter_content)
                
                if result:
                    logger.info(f"Successfully converted PDF to reMarkable format: {result}")
=======
                "use_rcu": self.use_rcu,
            }

            # Get PDF converter and convert content
            converter = self._get_converter_for_type("pdf")
            if converter:
                result = converter.convert(converter_content, None)

                if result:
                    logger.info(
                        f"Successfully converted PDF to reMarkable format: {result}"
                    )
>>>>>>> b75d3719
                    return result
                else:
                    logger.error("PDF conversion failed")
                    return None
            else:
                logger.error("No PDF converter found")
                return None
                
        except Exception as e:
            logger.error(f"Error converting PDF to document: {str(e)}")
            return None
<<<<<<< HEAD
    
    # Legacy methods preserved for compatibility
    
=======

    # Legacy methods preserved for compatibility

>>>>>>> b75d3719
    def create_rmdoc_legacy(
        self, url: str, qr_path: str, content: Dict[str, Any]
    ) -> Optional[str]:
        """
        Legacy method to create reMarkable document using HCL and drawj2d.
<<<<<<< HEAD
        
=======

>>>>>>> b75d3719
        This is kept for compatibility when RCU is not available.
        
        Args:
            url: Source URL
            qr_path: Path to QR code image
            content: Structured content dictionary
            
        Returns:
            Path to generated .rm file or None if failed
        """
        try:
            # Ensure drawj2d is available
            if not self.drawj2d_path or not os.path.exists(self.drawj2d_path):
                logger.error("drawj2d path not available for legacy conversion")
                return None
                
            # Create HCL file
            hcl_path = self.create_hcl(url, qr_path, content)
            if not hcl_path:
                logger.error("Failed to create HCL script")
                return None
<<<<<<< HEAD
                
            # Prepare content for renderer
            renderer_content = {
                "hcl_path": hcl_path,
                "url": url
            }
            
            # Render HCL to reMarkable format
            result = self.hcl_renderer.render(renderer_content)
            
=======

            # Prepare content for renderer
            renderer_content = {"hcl_path": hcl_path, "url": url}

            # Render HCL to reMarkable format
            result = self.hcl_renderer.render(renderer_content, None)

>>>>>>> b75d3719
            if result:
                logger.info(f"Legacy conversion successful: {result}")
                return result
            else:
                logger.error("Legacy conversion failed")
                return None
                
        except Exception as e:
            logger.error(f"Error in legacy document creation: {str(e)}")
            return None
<<<<<<< HEAD
    
=======

>>>>>>> b75d3719
    def create_hcl(
        self, url: str, qr_path: str, content: Dict[str, Any]
    ) -> Optional[str]:
        """
        Create HCL script from structured content (legacy method).
<<<<<<< HEAD
        
=======

>>>>>>> b75d3719
        Args:
            url: Source URL
            qr_path: Path to QR code image
            content: Structured content dictionary
            
        Returns:
            Path to generated HCL file or None if failed
        """
        # This method is preserved as-is for compatibility
        # In a real refactoring, this would be moved to an HCLConverter class
        # For now, we'll keep the original implementation to avoid breaking changes
        from inklink.utils.hcl_render import create_hcl_from_content
<<<<<<< HEAD
        
        return create_hcl_from_content(url, qr_path, content, self.temp_dir)
    
    def create_rmdoc(self, hcl_path: str, url: str) -> Optional[str]:
        """
        Convert HCL to Remarkable document.
        
        Args:
            hcl_path: Path to HCL script
            url: Source URL
            
=======

        return create_hcl_from_content(url, qr_path, content, self.temp_dir)

    def create_rmdoc(self, hcl_path: str, url: str) -> Optional[str]:
        """
        Convert HCL to Remarkable document.

        Args:
            hcl_path: Path to HCL script
            url: Source URL

>>>>>>> b75d3719
        Returns:
            Path to generated .rm file or None if failed
        """
        try:
            # Prepare content for renderer
<<<<<<< HEAD
            renderer_content = {
                "hcl_path": hcl_path,
                "url": url
            }
            
            # Render HCL to reMarkable format
            return self.hcl_renderer.render(renderer_content)
            
        except Exception as e:
            logger.error(f"Error in create_rmdoc: {e}")
            return None
    
=======
            renderer_content = {"hcl_path": hcl_path, "url": url}

            # Render HCL to reMarkable format
            return self.hcl_renderer.render(renderer_content, None)

        except Exception as e:
            logger.error(f"Error in create_rmdoc: {e}")
            return None

>>>>>>> b75d3719
    def _update_index_notebook(self, content: Dict[str, Any]) -> None:
        """
        Regenerate the index notebook PDF after new content is processed.
        Runs in a background thread to avoid blocking user interactions.
<<<<<<< HEAD
        
=======

>>>>>>> b75d3719
        Args:
            content: Content data used to update the index
        """
        if self.pdf_service is None:
            return
<<<<<<< HEAD
            
=======

>>>>>>> b75d3719
        def update_index_notebook_thread():
            try:
                # Example: Gather all pages info for the index (customize as needed)
                # Here, we use a single-page list for demonstration; in production,
                # aggregate all notebook pages as required.
                pages = [
                    {
                        "title": content.get("title", "Untitled Document"),
                        "summary": content.get("summary", ""),
                        "page_number": 1,
                        "device_location": None,
                        "links": content.get("cross_page_links", []),
                    }
                ]
                output_path = os.path.join(self.temp_dir, "index_notebook.pdf")
                if self.pdf_service:
                    self.pdf_service.generate_index_notebook(
                        pages=pages,
                        output_path=output_path,
                        graph_title="Index Node Graph",
                    )
                logger.info(f"Index notebook PDF updated at {output_path}")
            except Exception as e:
                logger.error(f"Failed to update index notebook: {e}")
<<<<<<< HEAD
                
=======

>>>>>>> b75d3719
        threading.Thread(target=update_index_notebook_thread, daemon=True).start()<|MERGE_RESOLUTION|>--- conflicted
+++ resolved
@@ -8,13 +8,6 @@
 import time
 import logging
 import threading
-<<<<<<< HEAD
-from typing import Dict, Any, Optional, List, Type
-
-from inklink.services.interfaces import IDocumentService, IContentConverter, IDocumentRenderer
-from inklink.services.converters import MarkdownConverter, HTMLConverter, PDFConverter
-from inklink.services.renderers import HCLRenderer
-=======
 from typing import Dict, Any, Optional, List
 
 from inklink.services.interfaces import (
@@ -26,7 +19,6 @@
 from inklink.services.converters.html_converter import HTMLConverter
 from inklink.services.converters.pdf_converter import PDFConverter
 from inklink.services.renderers.hcl_renderer import HCLRenderer
->>>>>>> b75d3719
 from inklink.utils import ensure_rcu_available
 from inklink.config import CONFIG
 
@@ -35,11 +27,7 @@
 
 class DocumentService(IDocumentService):
     """Creates reMarkable documents from web content using specialized converters."""
-<<<<<<< HEAD
-    
-=======
-
->>>>>>> b75d3719
+
     def __init__(
         self, temp_dir: str, drawj2d_path: Optional[str] = None, pdf_service=None
     ):
@@ -67,45 +55,22 @@
                 logger.error(
                     "drawj2d fallback path not available. Document conversion will fail."
                 )
-<<<<<<< HEAD
-        
+
         # Initialize converters
         self.converters = self._initialize_converters()
-        
-        # Initialize renderers
-        self.hcl_renderer = HCLRenderer(temp_dir, drawj2d_path)
-    
-    def _initialize_converters(self) -> List[IContentConverter]:
-=======
-
-        # Initialize converters
-        self.converters = self._initialize_converters()
 
         # Initialize renderer
         self.hcl_renderer = HCLRenderer(self.temp_dir, self.drawj2d_path)
 
-    def _initialize_converters(self):
->>>>>>> b75d3719
+    def _initialize_converters(self) -> List[IContentConverter]:
         """Initialize the content converters."""
         return [
             MarkdownConverter(self.temp_dir),
             HTMLConverter(self.temp_dir),
-<<<<<<< HEAD
-            PDFConverter(self.temp_dir)
-        ]
-    
-    def _get_converter_for_type(self, content_type: str) -> Optional[IContentConverter]:
-        """Get the appropriate converter for the content type."""
-        for converter in self.converters:
-            if converter.can_convert(content_type):
-                return converter
-        return None
-        
-=======
             PDFConverter(self.temp_dir),
         ]
 
-    def _get_converter_for_type(self, content_type: str):
+    def _get_converter_for_type(self, content_type: str) -> Optional[IContentConverter]:
         """Get the appropriate converter for the content type."""
         return next(
             (
@@ -116,17 +81,12 @@
             None,
         )
 
->>>>>>> b75d3719
     def create_rmdoc_from_content(
         self, url: str, qr_path: str, content: Dict[str, Any]
     ) -> Optional[str]:
         """
         Create reMarkable document from structured content, supporting cross-page links.
-<<<<<<< HEAD
-        
-=======
-
->>>>>>> b75d3719
+
         Args:
             url: Source URL for reference
             qr_path: Path to QR code image
@@ -143,11 +103,7 @@
                 content = {"title": f"Page from {url}", "structured_content": []}
                 
             logger.info(f"Creating document for: {content.get('title', url)}")
-<<<<<<< HEAD
-            
-=======
-
->>>>>>> b75d3719
+
             # Prepare content for converter
             converter_content = {
                 "url": url,
@@ -157,28 +113,13 @@
                 "structured_content": content.get("structured_content", []),
                 "cross_page_links": content.get("cross_page_links", []),
                 "raw_markdown": content.get("raw_markdown"),
-<<<<<<< HEAD
-                "use_rcu": self.use_rcu
-            }
-            
-=======
                 "use_rcu": self.use_rcu,
             }
 
->>>>>>> b75d3719
             # Get the appropriate converter and convert content
             converter = self._get_converter_for_type("structured")
             if converter:
-                result = converter.convert(converter_content)
-<<<<<<< HEAD
-                
-                if result:
-                    logger.info(f"Successfully converted to reMarkable format: {result}")
-                    
-                    # Update index notebook in background
-                    self._update_index_notebook(content)
-                    
-=======
+                result = converter.convert(converter_content, None)
                 if result:
                     logger.info(
                         f"Successfully converted to reMarkable format: {result}"
@@ -187,7 +128,6 @@
                     # Update index notebook in background
                     self._update_index_notebook(content)
 
->>>>>>> b75d3719
                     return result
                 else:
                     logger.error("Conversion failed using primary converter")
@@ -198,29 +138,17 @@
             else:
                 logger.error("No suitable converter found for structured content")
                 return None
-<<<<<<< HEAD
-                
+
         except Exception as e:
             logger.error(f"Error creating document: {str(e)}")
             return None
-    
-=======
-
-        except Exception as e:
-            logger.error(f"Error creating document: {str(e)}")
-            return None
-
->>>>>>> b75d3719
+
     def create_rmdoc_from_html(
         self, url: str, qr_path: str, html_content: str, title: Optional[str] = None
     ) -> Optional[str]:
         """
         Create reMarkable document directly from HTML content.
-<<<<<<< HEAD
-        
-=======
-
->>>>>>> b75d3719
+
         Args:
             url: Source URL for reference
             qr_path: Path to QR code image
@@ -241,18 +169,6 @@
                 "qr_path": qr_path,
                 "html_content": html_content,
                 "title": title or f"Page from {url}",
-<<<<<<< HEAD
-                "use_rcu": self.use_rcu
-            }
-            
-            # Get HTML converter and convert content
-            converter = self._get_converter_for_type("html")
-            if converter:
-                result = converter.convert(converter_content)
-                
-                if result:
-                    logger.info(f"Successfully converted HTML to reMarkable format: {result}")
-=======
                 "use_rcu": self.use_rcu,
             }
 
@@ -265,7 +181,6 @@
                     logger.info(
                         f"Successfully converted HTML to reMarkable format: {result}"
                     )
->>>>>>> b75d3719
                     return result
                 else:
                     logger.error("HTML conversion failed")
@@ -283,11 +198,7 @@
     ) -> Optional[str]:
         """
         Create reMarkable document from PDF file.
-<<<<<<< HEAD
-        
-=======
-
->>>>>>> b75d3719
+
         Args:
             pdf_path: Path to PDF file
             title: Document title
@@ -302,18 +213,6 @@
                 "pdf_path": pdf_path,
                 "title": title,
                 "qr_path": qr_path,
-<<<<<<< HEAD
-                "use_rcu": self.use_rcu
-            }
-            
-            # Get PDF converter and convert content
-            converter = self._get_converter_for_type("pdf")
-            if converter:
-                result = converter.convert(converter_content)
-                
-                if result:
-                    logger.info(f"Successfully converted PDF to reMarkable format: {result}")
-=======
                 "use_rcu": self.use_rcu,
             }
 
@@ -326,7 +225,6 @@
                     logger.info(
                         f"Successfully converted PDF to reMarkable format: {result}"
                     )
->>>>>>> b75d3719
                     return result
                 else:
                     logger.error("PDF conversion failed")
@@ -338,25 +236,15 @@
         except Exception as e:
             logger.error(f"Error converting PDF to document: {str(e)}")
             return None
-<<<<<<< HEAD
-    
+
     # Legacy methods preserved for compatibility
-    
-=======
-
-    # Legacy methods preserved for compatibility
-
->>>>>>> b75d3719
+
     def create_rmdoc_legacy(
         self, url: str, qr_path: str, content: Dict[str, Any]
     ) -> Optional[str]:
         """
         Legacy method to create reMarkable document using HCL and drawj2d.
-<<<<<<< HEAD
-        
-=======
-
->>>>>>> b75d3719
+
         This is kept for compatibility when RCU is not available.
         
         Args:
@@ -378,18 +266,6 @@
             if not hcl_path:
                 logger.error("Failed to create HCL script")
                 return None
-<<<<<<< HEAD
-                
-            # Prepare content for renderer
-            renderer_content = {
-                "hcl_path": hcl_path,
-                "url": url
-            }
-            
-            # Render HCL to reMarkable format
-            result = self.hcl_renderer.render(renderer_content)
-            
-=======
 
             # Prepare content for renderer
             renderer_content = {"hcl_path": hcl_path, "url": url}
@@ -397,7 +273,6 @@
             # Render HCL to reMarkable format
             result = self.hcl_renderer.render(renderer_content, None)
 
->>>>>>> b75d3719
             if result:
                 logger.info(f"Legacy conversion successful: {result}")
                 return result
@@ -408,21 +283,13 @@
         except Exception as e:
             logger.error(f"Error in legacy document creation: {str(e)}")
             return None
-<<<<<<< HEAD
-    
-=======
-
->>>>>>> b75d3719
+
     def create_hcl(
         self, url: str, qr_path: str, content: Dict[str, Any]
     ) -> Optional[str]:
         """
         Create HCL script from structured content (legacy method).
-<<<<<<< HEAD
-        
-=======
-
->>>>>>> b75d3719
+
         Args:
             url: Source URL
             qr_path: Path to QR code image
@@ -435,50 +302,22 @@
         # In a real refactoring, this would be moved to an HCLConverter class
         # For now, we'll keep the original implementation to avoid breaking changes
         from inklink.utils.hcl_render import create_hcl_from_content
-<<<<<<< HEAD
-        
+
         return create_hcl_from_content(url, qr_path, content, self.temp_dir)
-    
+
     def create_rmdoc(self, hcl_path: str, url: str) -> Optional[str]:
         """
         Convert HCL to Remarkable document.
-        
+
         Args:
             hcl_path: Path to HCL script
             url: Source URL
-            
-=======
-
-        return create_hcl_from_content(url, qr_path, content, self.temp_dir)
-
-    def create_rmdoc(self, hcl_path: str, url: str) -> Optional[str]:
-        """
-        Convert HCL to Remarkable document.
-
-        Args:
-            hcl_path: Path to HCL script
-            url: Source URL
-
->>>>>>> b75d3719
+
         Returns:
             Path to generated .rm file or None if failed
         """
         try:
             # Prepare content for renderer
-<<<<<<< HEAD
-            renderer_content = {
-                "hcl_path": hcl_path,
-                "url": url
-            }
-            
-            # Render HCL to reMarkable format
-            return self.hcl_renderer.render(renderer_content)
-            
-        except Exception as e:
-            logger.error(f"Error in create_rmdoc: {e}")
-            return None
-    
-=======
             renderer_content = {"hcl_path": hcl_path, "url": url}
 
             # Render HCL to reMarkable format
@@ -488,26 +327,17 @@
             logger.error(f"Error in create_rmdoc: {e}")
             return None
 
->>>>>>> b75d3719
     def _update_index_notebook(self, content: Dict[str, Any]) -> None:
         """
         Regenerate the index notebook PDF after new content is processed.
         Runs in a background thread to avoid blocking user interactions.
-<<<<<<< HEAD
-        
-=======
-
->>>>>>> b75d3719
+
         Args:
             content: Content data used to update the index
         """
         if self.pdf_service is None:
             return
-<<<<<<< HEAD
-            
-=======
-
->>>>>>> b75d3719
+
         def update_index_notebook_thread():
             try:
                 # Example: Gather all pages info for the index (customize as needed)
@@ -532,9 +362,5 @@
                 logger.info(f"Index notebook PDF updated at {output_path}")
             except Exception as e:
                 logger.error(f"Failed to update index notebook: {e}")
-<<<<<<< HEAD
-                
-=======
-
->>>>>>> b75d3719
+
         threading.Thread(target=update_index_notebook_thread, daemon=True).start()