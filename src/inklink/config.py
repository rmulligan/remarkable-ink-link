from pydantic import BaseModel, Field
<<<<<<< HEAD
=======
import os
>>>>>>> d6ff7c62

class HCLResourceConfig(BaseModel):
    resource_type: str = Field(..., description="Type of the HCL resource")
    resource_name: str = Field(..., description="Name of the HCL resource")
    attributes: dict = Field(default_factory=dict, description="Resource attributes")
# Default configuration dictionary for InkLink
CONFIG = {
<<<<<<< HEAD
    "TEMP_DIR": "/tmp/inklink",
    "OUTPUT_DIR": "/tmp/inklink/output",
    "DRAWJ2D_PATH": "/usr/local/bin/drawj2d",
    "RMAPI_PATH": "rmapi",
    "RM_FOLDER": "InkLink",
    "HOST": "0.0.0.0",
    "PORT": 9999,
    "PAGE_WIDTH": 2160,
    "PAGE_HEIGHT": 1620,
    "PAGE_MARGIN": 120,
    "HEADING_FONT": "Liberation Sans",
    "BODY_FONT": "Liberation Sans",
    "CODE_FONT": "DejaVu Sans Mono",
    "MAX_RETRIES": 3,
    "RETRY_DELAY": 2,
    "PDF_RENDER_MODE": "outline"
=======
    # Server settings
    "HOST": os.environ.get("INKLINK_HOST", "0.0.0.0"),
    "PORT": int(os.environ.get("INKLINK_PORT", 9999)),
    # File paths
    "TEMP_DIR": os.environ.get("INKLINK_TEMP", "/tmp/inklink"),
    "OUTPUT_DIR": os.environ.get("INKLINK_OUTPUT", "/tmp/inklink/output"),
    # External tools
    "RMAPI_PATH": os.environ.get("INKLINK_RMAPI", "/usr/local/bin/rmapi"),
    "DRAWJ2D_PATH": os.environ.get("INKLINK_DRAWJ2D", "/usr/local/bin/drawj2d"),
    # Remarkable settings
    "RM_FOLDER": os.environ.get("INKLINK_RM_FOLDER", "InkLink"),
    # Remarkable Pro page dimensions (portrait mode)
    "PAGE_WIDTH": int(os.environ.get("INKLINK_PAGE_WIDTH", 2160)),
    "PAGE_HEIGHT": int(os.environ.get("INKLINK_PAGE_HEIGHT", 1620)),
    "PAGE_MARGIN": int(os.environ.get("INKLINK_PAGE_MARGIN", 120)),
    # Font configuration
    "HEADING_FONT": os.environ.get("INKLINK_HEADING_FONT", "Liberation Sans"),
    "BODY_FONT": os.environ.get("INKLINK_BODY_FONT", "Liberation Sans"),
    "CODE_FONT": os.environ.get("INKLINK_CODE_FONT", "DejaVu Sans Mono"),
    # Retry settings
    "MAX_RETRIES": int(os.environ.get("INKLINK_MAX_RETRIES", 3)),
    "RETRY_DELAY": int(os.environ.get("INKLINK_RETRY_DELAY", 2)),  # seconds
    # Logging
    "LOG_LEVEL": os.environ.get("INKLINK_LOG_LEVEL", "INFO"),
    "LOG_FILE": os.environ.get("INKLINK_LOG_FILE", "inklink.log"),
    # PDF rendering mode: "outline" for vector outlines via drawj2d or "raster" for PNG rasterization
    "PDF_RENDER_MODE": os.environ.get("INKLINK_PDF_RENDER_MODE", "outline"),
    # MyScript iink SDK configuration
    "MYSCRIPT_APP_KEY": os.environ.get("MYSCRIPT_APP_KEY", ""),
    "MYSCRIPT_HMAC_KEY": os.environ.get("MYSCRIPT_HMAC_KEY", ""),
>>>>>>> d6ff7c62
}<|MERGE_RESOLUTION|>--- conflicted
+++ resolved
@@ -1,8 +1,5 @@
 from pydantic import BaseModel, Field
-<<<<<<< HEAD
-=======
 import os
->>>>>>> d6ff7c62
 
 class HCLResourceConfig(BaseModel):
     resource_type: str = Field(..., description="Type of the HCL resource")
@@ -10,24 +7,6 @@
     attributes: dict = Field(default_factory=dict, description="Resource attributes")
 # Default configuration dictionary for InkLink
 CONFIG = {
-<<<<<<< HEAD
-    "TEMP_DIR": "/tmp/inklink",
-    "OUTPUT_DIR": "/tmp/inklink/output",
-    "DRAWJ2D_PATH": "/usr/local/bin/drawj2d",
-    "RMAPI_PATH": "rmapi",
-    "RM_FOLDER": "InkLink",
-    "HOST": "0.0.0.0",
-    "PORT": 9999,
-    "PAGE_WIDTH": 2160,
-    "PAGE_HEIGHT": 1620,
-    "PAGE_MARGIN": 120,
-    "HEADING_FONT": "Liberation Sans",
-    "BODY_FONT": "Liberation Sans",
-    "CODE_FONT": "DejaVu Sans Mono",
-    "MAX_RETRIES": 3,
-    "RETRY_DELAY": 2,
-    "PDF_RENDER_MODE": "outline"
-=======
     # Server settings
     "HOST": os.environ.get("INKLINK_HOST", "0.0.0.0"),
     "PORT": int(os.environ.get("INKLINK_PORT", 9999)),
@@ -58,5 +37,4 @@
     # MyScript iink SDK configuration
     "MYSCRIPT_APP_KEY": os.environ.get("MYSCRIPT_APP_KEY", ""),
     "MYSCRIPT_HMAC_KEY": os.environ.get("MYSCRIPT_HMAC_KEY", ""),
->>>>>>> d6ff7c62
 }