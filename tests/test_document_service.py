--- conflicted
+++ resolved
@@ -7,11 +7,9 @@
 from tempfile import NamedTemporaryFile
 from inklink.config import CONFIG
 from inklink.utils.hcl_render import create_hcl_from_content, escape_hcl
+from inklink.services.document_service import DocumentService
 
 logger = logging.getLogger(__name__)
-
-from inklink.services.document_service import DocumentService
-from inklink.utils.rcu import convert_markdown_to_rm
 
 
 @pytest.fixture
@@ -395,26 +393,14 @@
         ],
     }
 
-<<<<<<< HEAD
     # Test with mixed content
     result = document_service.create_rmdoc_from_content(
         url="https://example.com/test", qr_path="", content=url_test_content
     )
-=======
-    # Test case 2: Mixed code and plain text
-    code_test_content = {
-        "title": "Mixed Code Content",
-        "structured_content": [
-            {
-                "type": "code",
-                "content": "valid python code\nprint('Hello')\ninvalid syntax",
-            },
-            {
-                "type": "paragraph",
-                "content": "Code with invalid characters: `~!@#$%^&*()",
-            },
-        ],
-    }
+
+    # Verify result
+    assert result is not None
+    assert os.path.exists(result)
 
     # Test case 3: Mixed content types
     mixed_content = {
@@ -440,182 +426,10 @@
         ],
     }
 
-    # Test the conversion of each content type
-    for test_case, title in [
-        (url_test_content, "URL Mix"),
-        (code_test_content, "Code Mix"),
-        (mixed_content, "Content Types Mix"),
-    ]:
-        try:
-            # Create markdown file with mixed content
-            md_filename = f"test_{title.lower().replace(' ', '_')}.md"
-            md_path = os.path.join(tmp_path, md_filename)
-
-            with open(md_path, "w", encoding="utf-8") as f:
-                # Add title
-                title_content = test_case.get("title", "Untitled")
-                f.write(f"# {title_content}\n\n")
-
-                # Add source URL if provided
-                url = test_case.get("url", "")
-                if url:
-                    f.write(f"Source: {url}\n\n")
-
-                # Add horizontal separator
-                f.write("---\n\n")
-
-                # Add QR code placeholder if path exists
-                qr_path = test_case.get("qr_path", "")
-                if os.path.exists(qr_path):
-                    f.write(f"![QR Code for original content]({qr_path})\n\n")
-
-                # Process structured content
-                structured_content = test_case.get("structured_content", [])
-                for item in structured_content:
-                    item_type = item.get("type", "paragraph")
-                    item_content = item.get("content", "")
-
-                    if not item_content:
-                        continue
-
-                    if item_type == "h1" or item_type == "heading":
-                        f.write(f"# {item_content}\n\n")
-                    elif item_type == "h2":
-                        f.write(f"## {item_content}\n\n")
-                    elif item_type == "h3":
-                        f.write(f"### {item_content}\n\n")
-                    elif item_type == "h4":
-                        f.write(f"#### {item_content}\n\n")
-                    elif item_type == "h5":
-                        f.write(f"##### {item_content}\n\n")
-                    elif item_type == "h6":
-                        f.write(f"###### {item_content}\n\n")
-                    elif item_type == "code":
-                        f.write(f"```\n{item_content}\n```\n\n")
-                    elif item_type == "list" and "items" in item:
-                        for list_item in item["items"]:
-                            # Handle both dict and string items
-                            if isinstance(list_item, dict):
-                                list_text = list_item.get("content", "")
-                                f.write(f"* {list_text}\n")
-                            else:
-                                f.write(f"* {list_item}\n")
-                        f.write("\n")
-                    elif item_type == "bullet":
-                        f.write(f"* {item_content}\n\n")
-                    else:  # Default to paragraph
-                        f.write(f"{item_content}\n\n")
-
-                # Add timestamp
-                f.write(f"\n\n*Generated: {time.strftime('%Y-%m-%d %H:%M:%S')}*")
-
-            logger.info(f"Created markdown file with mixed content: {md_path}")
-
-            # Convert to reMarkable format using RCU
-            if doc_service.use_rcu:
-                success, result = convert_markdown_to_rm(
-                    markdown_path=md_path, title=title_content
-                )
-
-                assert (
-                    success is True
-                ), f"Content conversion failed for {title}: {result}"
-                logger.info(f"Successfully converted mixed content: {title}")
-            else:
-                # Fall back to legacy method if RCU not available
-                result = doc_service.create_rmdoc_legacy(
-                    url=f"https://example.com/{title.lower().replace(' ', '-')}",
-                    qr_path="",
-                    content={
-                        "title": title_content,
-                        "structured_content": structured_content,
-                    },
-                )
-
-                assert result is not None, f"Legacy conversion failed for {title}"
-                logger.info(f"Successfully converted mixed content (legacy): {title}")
-
-        except Exception as e:
-            # Log the error but continue with other test cases
-            logger.error(f"Error processing {title} test case: {str(e)}")
-            assert False, f"Test case failed for {title}: {str(e)}"
-
-    # Test edge cases and error handling
-    try:
-        # Create content with extremely long lines that might cause issues
-        long_content = {
-            "title": "Long Content Edge Case",
-            "structured_content": [
-                {
-                    "type": "paragraph",
-                    "content": "This is a very long line of text that should be wrapped properly by the system. "
-                    "It contains no special characters but tests the system's ability to handle long content without breaking."
-                    "The line continues to be quite lengthy to ensure proper handling of edge cases in text processing.",
-                },
-                {
-                    "type": "code",
-                    "content": "def very_long_function_name_with_many_parameters(param1, param2, param3, "
-                    "param4, param5, param6):"
-                    "\n    # This is a comment\n    return None",
-                },
-            ],
-        }
-
-        # Create markdown file with long content
-        md_path = os.path.join(tmp_path, "test_long_content.md")
-        with open(md_path, "w", encoding="utf-8") as f:
-            title_content = long_content.get("title", "Untitled")
-            f.write(f"# {title_content}\n\n")
-
-            # Add structured content
-            for item in long_content.get("structured_content", []):
-                item_type = item.get("type", "paragraph")
-                item_content = item.get("content", "")
-
-                if not item_type or not item_content:
-                    continue
-
-                if item_type == "h1" or item_type == "heading":
-                    f.write(f"# {item_content}\n\n")
-                elif item_type == "h2":
-                    f.write(f"## {item_content}\n\n")
-                elif item_type == "h3":
-                    f.write(f"### {item_content}\n\n")
-                elif item_type == "h4":
-                    f.write(f"#### {item_content}\n\n")
-                elif item_type == "h5":
-                    f.write(f"##### {item_content}\n\n")
-                elif item_type == "h6":
-                    f.write(f"###### {item_content}\n\n")
-                elif item_type == "code":
-                    f.write(f"```\n{item_content}\n```\n\n")
-                else:  # Default to paragraph
-                    f.write(f"{item_content}\n\n")
-
-        logger.info(f"Created markdown file with long content: {md_path}")
-
-        # Convert to reMarkable format using RCU
-        if doc_service.use_rcu:
-            success, result = convert_markdown_to_rm(
-                markdown_path=md_path, title=title_content
-            )
-
-            assert success is True, f"Long content conversion failed"
-            logger.info("Successfully converted long content edge case")
-        else:
-            # Fall back to legacy method if RCU not available
-            result = doc_service.create_rmdoc_legacy(
-                url=f"https://example.com/long-content",
-                qr_path="",
-                content={
-                    "title": title_content,
-                    "structured_content": long_content.get("structured_content", []),
-                },
-            )
-
-            assert result is not None, f"Legacy conversion failed for long content"
-            logger.info("Successfully converted long content edge case (legacy)")
->>>>>>> 3e685159
+    # Test with mixed content
+    result = document_service.create_rmdoc_from_content(
+        url="https://example.com/test", qr_path="", content=mixed_content
+    )
 
     # Verify result
     assert result is not None
