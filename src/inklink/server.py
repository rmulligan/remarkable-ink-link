--- conflicted
+++ resolved
@@ -5,18 +5,6 @@
 Receives URLs via HTTP POST, processes them, and uploads to Remarkable.
 """
 import logging
-<<<<<<< HEAD
-=======
-
-
-def setup_logging():
-    logging.basicConfig(
-        level=logging.INFO, format="%(asctime)s %(levelname)s %(message)s"
-    )
-    return logging.getLogger("inklink.server")
-
-
->>>>>>> dd6d0672
 import json
 import traceback
 import os
@@ -71,11 +59,7 @@
         ai_service=None,
         **kwargs,
     ):
-<<<<<<< HEAD
-        from src.inklink.services.ai_service import AIService
-=======
         from inklink.services.ai_service import AIService
->>>>>>> dd6d0672
 
         self.qr_service = qr_service or QRCodeService(CONFIG["TEMP_DIR"])
         self.pdf_service = pdf_service or PDFService(
@@ -120,11 +104,7 @@
                 if not app_key or not hmac_key:
                     self._send_json({"error": "Missing keys"}, status=400)
                     return
-<<<<<<< HEAD
-                cast(ServerType, self.server).tokens["myscript"] = {
-=======
                 self.server.tokens["myscript"] = {
->>>>>>> dd6d0672
                     "app_key": app_key,
                     "hmac_key": hmac_key,
                 }
@@ -305,22 +285,10 @@
 
         if self.path == "/upload":
             # Minimal multipart parser for .rm file
-<<<<<<< HEAD
-            env = {"REQUEST_METHOD": "POST"}
-            # Cast the rfile to IO[Any] to work around the type issue
-            fs = cgi.FieldStorage(
-                fp=cast(IO[Any], self.rfile),
-                headers=self.headers,
-                environ=env,
-                keep_blank_values=True
-=======
-            import cgi, uuid, os
-
             env = {"REQUEST_METHOD": "POST"}
             headers = {k: v for k, v in self.headers.items()}
             fs = cgi.FieldStorage(
                 fp=self.rfile, headers=self.headers, environ=env, keep_blank_values=True
->>>>>>> dd6d0672
             )
             fileitem = fs["file"] if "file" in fs else None
             if not fileitem or not fileitem.file:
@@ -598,10 +566,6 @@
 
     def do_GET(self):
         """Handle GET requests for /response."""
-<<<<<<< HEAD
-=======
-        from urllib.parse import urlparse, parse_qs
->>>>>>> dd6d0672
 
         if self.path.startswith("/response"):
             query = urlparse(self.path).query
@@ -622,7 +586,6 @@
         self.wfile.write(json.dumps(obj).encode("utf-8"))
 
 
-<<<<<<< HEAD
 class CustomHTTPServer(HTTPServer):
     """Custom HTTP Server with additional attributes for tokens, files, and responses."""
     
@@ -635,9 +598,6 @@
 
 
 def run_server(host: Optional[str] = None, port: Optional[int] = None):
-=======
-def run_server(host: str = None, port: int = None):
->>>>>>> dd6d0672
     """Start the HTTP server with dependency injection support."""
     # Use string type for HOST and int type for PORT with defaults
     host_value = host if host is not None else CONFIG.get("HOST", "0.0.0.0")
@@ -664,45 +624,7 @@
 
     httpd = CustomHTTPServer(server_address, handler_factory)
     logger = setup_logging()
-<<<<<<< HEAD
     logger.info(f"InkLink server listening on {host_value}:{port_value}")
-=======
-    logger.info(f"InkLink server listening on {host}:{port}")
-    # Pre-flight check: ensure rmapi is authenticated
-    try:
-        test_service = RemarkableService(CONFIG["RMAPI_PATH"], CONFIG.get("RM_FOLDER", "/"))
-        ok, msg = test_service.test_connection()
-        if not ok:
-            # Handle binary exec-format errors by falling back to PATH
-            if "Exec format error" in msg:
-                from shutil import which
-                alt = which("rmapi")
-                if alt:
-                    logger.warning("Exec format error with %s, falling back to PATH rmapi: %s", CONFIG["RMAPI_PATH"], alt)
-                    test_service.rmapi_path = alt
-                    CONFIG["RMAPI_PATH"] = alt
-                    ok2, msg2 = test_service.test_connection()
-                    if ok2:
-                        logger.info("Authentication check succeeded with PATH rmapi")
-                    else:
-                        logger.error(f"Authentication check failed with PATH rmapi: {msg2}")
-                        logger.error("Please run `inklink auth` to authenticate before sharing content.")
-                        import sys; sys.exit(1)
-                else:
-                    logger.error(f"Authentication check failed: {msg}")
-                    logger.error("No fallback rmapi found in PATH. Please install rmapi or run `inklink auth`.")
-                    import sys; sys.exit(1)
-            else:
-                logger.error(f"Authentication check failed: {msg}")
-                logger.error("Please run `inklink auth` to authenticate before sharing content.")
-                import sys; sys.exit(1)
-        else:
-            logger.debug("Authentication check succeeded")
-    except Exception as auth_err:
-        logger.error(f"Error during authentication check: {auth_err}")
-        logger.error("Please run `inklink auth` to authenticate before sharing content.")
-        import sys; sys.exit(1)
->>>>>>> dd6d0672
     try:
         httpd.serve_forever()
     except KeyboardInterrupt:
