--- conflicted
+++ resolved
@@ -7,41 +7,15 @@
 import os
 import time
 import logging
-<<<<<<< HEAD
-from typing import Dict, Any, Optional
-=======
 import subprocess
 
 from typing import Dict, Any, Optional, List, Tuple
->>>>>>> a02eca6e
 
 from inklink.config import CONFIG, HCLResourceConfig
 
 logger = logging.getLogger(__name__)
 
 
-<<<<<<< HEAD
-def create_hcl_from_content(
-    url: str,
-    qr_path: str,
-    content: Dict[str, Any],
-    temp_dir: str,
-    config: Optional[Dict[str, Any]] = None,
-) -> Optional[str]:
-    """
-    Create HCL script from structured content.
-
-    Args:
-        url: Source URL
-        qr_path: Path to QR code image
-        content: Structured content dictionary
-        temp_dir: Directory for temporary files
-        config: Optional configuration dictionary
-
-    Returns:
-        Path to generated HCL file or None if failed
-    """
-=======
 def escape_hcl(text: str) -> str:
     """
     Escape special characters in text for HCL script.
@@ -87,7 +61,6 @@
     Returns:
         Path to generated HCL file or None if failed
     """
->>>>>>> a02eca6e
     try:
         # Use provided config or fall back to global CONFIG
         config = config or CONFIG
@@ -114,67 +87,6 @@
         page_width = config.get("PAGE_WIDTH", 2160)
         page_height = config.get("PAGE_HEIGHT", 1620)
         margin = config.get("PAGE_MARGIN", 120)
-<<<<<<< HEAD
-        # line_height = 40  # Needed for future implementations
-
-        # Get fonts from config
-        heading_font = config.get("HEADING_FONT", "Liberation Sans")
-        # body_font and code_font saved for future use in template rendering
-        # body_font = config.get("BODY_FONT", "Liberation Sans")
-        # code_font = config.get("CODE_FONT", "DejaVu Sans Mono")
-
-        # This is a simplified stub of the original implementation
-        # In a real implementation, this would contain the full HCL generation code
-        # that was previously in DocumentService._create_hcl
-        with open(hcl_path, "w", encoding="utf-8") as f:
-            # Set page size
-            f.write(f'puts "size {page_width} {page_height}"\n\n')
-
-            # Set title
-            f.write(f'puts "set_font {heading_font} 36"\n')
-            f.write('puts "pen black"\n\n')
-            f.write(f'puts "text {margin} {margin} \\"{escape_hcl(page_title)}\\""\n')
-
-            # Add sample content (simplified)
-            f.write('puts "text 100 200 \\"This is a sample HCL document\\""\n')
-            f.write('puts "text 100 300 \\"Created by hcl_render.py\\""\n')
-
-            # Add timestamp
-            timestamp = time.strftime("%Y-%m-%d %H:%M:%S")
-            f.write(
-                f'puts "text {margin} {page_height - margin} \\"Generated: {timestamp}\\""\n'
-            )
-
-        logger.info(f"Created HCL file: {hcl_path}")
-        return hcl_path
-
-    except Exception as e:
-        logger.error(f"Error creating HCL document: {e}")
-        return None
-
-
-def escape_hcl(text: str) -> str:
-    """Escape special characters for HCL."""
-    if not text:
-        return ""
-
-    # Escape special characters for Hecl (drawj2d HCL) parsing
-    # - backslashes must be doubled
-    # - double quotes must be escaped
-    # - dollar signs must be escaped to prevent variable substitution
-    # - square brackets must be escaped to prevent command substitution
-    # - backticks replaced to avoid markup/internal use
-    # - newlines replaced by spaces
-    s = text.replace("\\", "\\\\")
-    s = s.replace('"', '\\"')
-    s = s.replace("$", "\\$")
-    s = s.replace("[", "\\[")
-    s = s.replace("]", "\\]")
-    s = s.replace("`", "'")
-    return s.replace("\n", " ")
-
-
-=======
         config.get("LINE_HEIGHT", 40)  # Used in more complex implementations
 
         # Get fonts from config
@@ -226,7 +138,6 @@
         return None
 
 
->>>>>>> a02eca6e
 def render_hcl_resource(config: HCLResourceConfig) -> str:
     """
     Render HCL resource block from configuration.
@@ -251,11 +162,7 @@
         result += f"  {key} = {value_str}\n"
 
     result += "}\n"
-<<<<<<< HEAD
-    return result
-=======
     return result
 
 
-# This function has been replaced by render_hcl_resource
->>>>>>> a02eca6e
+# This function has been replaced by render_hcl_resource