--- conflicted
+++ resolved
@@ -1,5 +1,4 @@
 """HCL rendering utilities for InkLink.
-<<<<<<< HEAD
 
 This module provides functions for creating HCL scripts from
 structured content for drawj2d to render.
@@ -37,8 +36,8 @@
     s = s.replace("[", "\\[")
     s = s.replace("]", "\\]")
     s = s.replace("`", "'")
-    s = s.replace("\n", "\\n")
-    s = s.replace("\t", "\\t")
+    s = s.replace("\n", " ")
+    s = s.replace("\t", " ")
     return s
 
 
@@ -92,8 +91,12 @@
 
         # Get fonts from config
         heading_font = config.get("HEADING_FONT", "Liberation Sans")
-        config.get("BODY_FONT", "Liberation Sans")  # Used in more complex implementations
-        config.get("CODE_FONT", "DejaVu Sans Mono")  # Used in more complex implementations
+        config.get(
+            "BODY_FONT", "Liberation Sans"
+        )  # Used in more complex implementations
+        config.get(
+            "CODE_FONT", "DejaVu Sans Mono"
+        )  # Used in more complex implementations
 
         # Create the HCL script
         with open(hcl_path, "w", encoding="utf-8") as f:
@@ -133,179 +136,9 @@
     except Exception as e:
         logger.error(f"Error creating HCL file: {str(e)}")
         return None
-=======
->>>>>>> 64c4bfaf
-
-This module provides functions for creating HCL scripts from
-structured content for drawj2d to render.
-"""
-
-<<<<<<< HEAD
-def render_hcl_resource(
-    hcl_path: str, output_path: str, config: Optional[Dict[str, Any]] = None
-) -> bool:
-    """
-    Render HCL file to a reMarkable lines file using drawj2d.
-
-    Args:
-        hcl_path: Path to the HCL file
-        output_path: Path where the output .rm file should be saved
-        config: Optional configuration dictionary
-
-    Returns:
-        True if rendering was successful, False otherwise
-=======
-import os
-import time
-import logging
-from typing import Dict, Any, Optional
-
-from inklink.config import CONFIG, HCLResourceConfig
-
-logger = logging.getLogger(__name__)
-
-
-def create_hcl_from_content(
-    url: str, qr_path: str, content: Dict[str, Any], temp_dir: str,
-    config: Optional[Dict[str, Any]] = None
-) -> Optional[str]:
-    """
-    Create HCL script from structured content.
-
-    Args:
-        url: Source URL
-        qr_path: Path to QR code image
-        content: Structured content dictionary
-        temp_dir: Directory for temporary files
-        config: Optional configuration dictionary
-
-    Returns:
-        Path to generated HCL file or None if failed
->>>>>>> 64c4bfaf
-    """
-    try:
-        # Use provided config or fall back to global CONFIG
-        config = config or CONFIG
-
-<<<<<<< HEAD
-        # Get drawj2d path from config
-        drawj2d_path = config.get("DRAWJ2D_PATH", "drawj2d")
-
-        # Run drawj2d to render the HCL file
-        logger.info(f"Rendering HCL file {hcl_path} to {output_path}")
-        cmd = [drawj2d_path, hcl_path, "-o", output_path]
-
-        result = subprocess.run(
-            cmd,
-            capture_output=True,
-            text=True,
-            check=False,  # Don't raise an exception on non-zero return code
-        )
-
-        if result.returncode != 0:
-            logger.error(
-                f"drawj2d failed with code {result.returncode}: {result.stderr}"
-            )
-            return False
-
-        if not os.path.exists(output_path) or os.path.getsize(output_path) == 0:
-            logger.error(
-                f"Output file {output_path} does not exist or is empty after rendering"
-            )
-            return False
-
-        logger.info(f"Successfully rendered HCL to {output_path}")
-        return True
-    except Exception as e:
-        logger.error(f"Error rendering HCL file: {str(e)}")
-        return False
-
-
-def render_hcl_resource_block(config: HCLResourceConfig) -> str:
-=======
-        # Ensure we have valid content, even if minimal
-        if not content:
-            content = {"title": f"Page from {url}", "structured_content": []}
-
-        logger.info(f"Creating HCL document for: {content.get('title', url)}")
-
-        # Use the page title for the filename, sanitized for filesystem safety
-        page_title = content.get("title", f"Page from {url}")
-        safe_title = (
-            "".join(
-                c if c.isalnum() or c in (" ", "_", "-") else "_" for c in page_title
-            )
-            .strip()
-            .replace(" ", "_")
-        )
-        hcl_filename = f"doc_{safe_title}_{int(time.time())}.hcl"
-        hcl_path = os.path.join(temp_dir, hcl_filename)
-
-        # Get page dimensions from config
-        page_width = config.get("PAGE_WIDTH", 2160)
-        page_height = config.get("PAGE_HEIGHT", 1620)
-        margin = config.get("PAGE_MARGIN", 120)
-        # line_height = 40  # Needed for future implementations
-
-        # Get fonts from config
-        heading_font = config.get("HEADING_FONT", "Liberation Sans")
-        # body_font and code_font saved for future use in template rendering
-        # body_font = config.get("BODY_FONT", "Liberation Sans")
-        # code_font = config.get("CODE_FONT", "DejaVu Sans Mono")
-
-        # This is a simplified stub of the original implementation
-        # In a real implementation, this would contain the full HCL generation code
-        # that was previously in DocumentService._create_hcl
-        with open(hcl_path, "w", encoding="utf-8") as f:
-            # Set page size
-            f.write(f'puts "size {page_width} {page_height}"\n\n')
-
-            # Set title
-            f.write(f'puts "set_font {heading_font} 36"\n')
-            f.write('puts "pen black"\n\n')
-            f.write(f'puts "text {margin} {margin} \\"{escape_hcl(page_title)}\\""\n')
-
-            # Add sample content (simplified)
-            f.write('puts "text 100 200 \\"This is a sample HCL document\\""\n')
-            f.write('puts "text 100 300 \\"Created by hcl_render.py\\""\n')
-
-            # Add timestamp
-            timestamp = time.strftime("%Y-%m-%d %H:%M:%S")
-            f.write(
-                f'puts "text {margin} {page_height - margin} \\"Generated: {timestamp}\\""\n'
-            )
-
-        logger.info(f"Created HCL file: {hcl_path}")
-        return hcl_path
-
-    except Exception as e:
-        logger.error(f"Error creating HCL document: {e}")
-        return None
-
-
-def escape_hcl(text: str) -> str:
-    """Escape special characters for HCL."""
-    if not text:
-        return ""
-
-    # Escape special characters for Hecl (drawj2d HCL) parsing
-    # - backslashes must be doubled
-    # - double quotes must be escaped
-    # - dollar signs must be escaped to prevent variable substitution
-    # - square brackets must be escaped to prevent command substitution
-    # - backticks replaced to avoid markup/internal use
-    # - newlines replaced by spaces
-    s = text.replace("\\", "\\\\")
-    s = s.replace('"', '\\"')
-    s = s.replace("$", "\\$")
-    s = s.replace("[", "\\[")
-    s = s.replace("]", "\\]")
-    s = s.replace("`", "'")
-    return s.replace("\n", " ")
 
 
 def render_hcl_resource(config: HCLResourceConfig) -> str:
->>>>>>> 64c4bfaf
     """
     Render HCL resource block from configuration.
 
@@ -329,4 +162,7 @@
         result += f"  {key} = {value_str}\n"
 
     result += "}\n"
-    return result+    return result
+
+
+# This function has been replaced by render_hcl_resource