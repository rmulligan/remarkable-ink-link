--- conflicted
+++ resolved
@@ -42,15 +42,12 @@
     assert call_extract(payload) is None
 
 
-<<<<<<< HEAD
-=======
 def test_extract_url_prefix_strips_invalid_suffix():
     # Valid URL prefix followed by invalid '<' character and text
     payload = b"https://example.com/page<evil>"
     assert call_extract(payload) == "https://example.com/page"
 
 
->>>>>>> a58d764e
 def test_extract_url_valid_json():
     json_payload = b'{"url": "https://json.example.com/test"}'
     assert call_extract(json_payload) == "https://json.example.com/test"
@@ -60,17 +57,7 @@
     json_payload = b'{"url": "https://bad.com\nbad"}'
     assert call_extract(json_payload) is None
 
-<<<<<<< HEAD
 
-def test_extract_url_prefix_strips_invalid_suffix():
-    # Valid URL prefix followed by invalid '<' character and text
-    payload = b"https://example.com/page<evil>"
-    assert call_extract(payload) == "https://example.com/page"
-
-
-=======
-
->>>>>>> a58d764e
 @pytest.mark.parametrize(
     "payload, expected",
     [
