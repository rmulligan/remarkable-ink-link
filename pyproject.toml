--- conflicted
+++ resolved
@@ -16,11 +16,7 @@
 Pillow = "^10.3.0"
 requests = "^2.28.0"
 beautifulsoup4 = "^4.11.1"
-<<<<<<< HEAD
- # readability-lxml = "^0.9.1"
-=======
 readability-lxml = "^0.9.1"
->>>>>>> d2c11635
 PyPDF2 = "^3.0.0"
 markdown = "^3.4.1"
 fastapi = "^0.95.2"
