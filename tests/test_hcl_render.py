--- conflicted
+++ resolved
@@ -1,14 +1,9 @@
 import pytest
-<<<<<<< HEAD
 import os
 import tempfile
 from typing import Dict, Any
-from inklink.config import HCLResourceConfig, CONFIG
+from inklink.config import HCLResourceConfig
 from inklink.utils.hcl_render import render_hcl_resource, create_hcl_from_content
-=======
-from inklink.config import HCLResourceConfig
-from inklink.utils.hcl_render import render_hcl_resource
->>>>>>> a02eca6e
 
 
 def test_render_hcl_resource_basic():
@@ -56,5 +51,6 @@
         # Check that the custom config values were used
         with open(hcl_path, "r") as f:
             content = f.read()
-            assert "size 1000 800" in content
-            assert "set_font Custom Font" in content+            assert "page_width: 1000" in content
+            assert "page_height: 800" in content
+            assert 'font: "Custom Font"' in content