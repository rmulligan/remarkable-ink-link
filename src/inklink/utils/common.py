--- conflicted
+++ resolved
@@ -6,11 +6,8 @@
 import time
 import logging
 import subprocess
-<<<<<<< HEAD
-=======
 import re
 from urllib.parse import urlparse
->>>>>>> a02eca6e
 from typing import Any, Callable, Dict, List, Optional, Tuple, Union
 
 logger = logging.getLogger(__name__)
@@ -22,19 +19,11 @@
     operation_name: str = "Operation",
     max_retries: int = 3,
     retry_delay: int = 2,
-<<<<<<< HEAD
-    **kwargs
-) -> Any:
-    """
-    Retry an operation with exponential backoff.
-    
-=======
     **kwargs,
 ) -> Any:
     """
     Retry an operation with exponential backoff.
 
->>>>>>> a02eca6e
     Args:
         operation: The function to retry
         *args: Positional arguments to pass to the operation
@@ -42,24 +31,16 @@
         max_retries: Maximum number of retry attempts
         retry_delay: Initial delay between retries in seconds
         **kwargs: Keyword arguments to pass to the operation
-<<<<<<< HEAD
-        
-=======
-
->>>>>>> a02eca6e
+
     Returns:
         The result of the operation if successful
-        
+
     Raises:
         The last exception encountered if all retries fail
     """
     attempts = 0
     last_error = None
-<<<<<<< HEAD
-    
-=======
-
->>>>>>> a02eca6e
+
     while attempts <= max_retries:
         try:
             if attempts > 0:
@@ -79,39 +60,22 @@
                     f"{operation_name} failed after {max_retries} retries: {str(e)}"
                 )
                 break
-<<<<<<< HEAD
-    
-=======
-
->>>>>>> a02eca6e
+
     # Re-raise the last exception if all retries failed
     if last_error:
         raise last_error
     return None
 
 
-<<<<<<< HEAD
-def format_error(
-    error_type: str, message: str, details: Any = None
-) -> str:
+def format_error(error_type: str, message: str, details: Any = None) -> str:
     """
     Format an error message with details.
-    
-=======
-def format_error(error_type: str, message: str, details: Any = None) -> str:
-    """
-    Format an error message with details.
-
->>>>>>> a02eca6e
+
     Args:
         error_type: Type of error
         message: Error message
         details: Additional error details
-<<<<<<< HEAD
-        
-=======
-
->>>>>>> a02eca6e
+
     Returns:
         Formatted error string
     """
@@ -122,33 +86,6 @@
 
 
 def ensure_rcu_available() -> bool:
-<<<<<<< HEAD
-    """
-    Check if RCU (reMarkable Content Uploader) is available.
-    
-    Returns:
-        True if RCU is available, False otherwise
-    """
-    try:
-        result = subprocess.run(
-            ["which", "rcu"], capture_output=True, text=True, check=False
-        )
-        return result.returncode == 0
-    except Exception:
-        return False
-
-
-def convert_markdown_to_rm(
-    markdown_path: str, title: str = None
-) -> Tuple[bool, str]:
-    """
-    Convert Markdown to reMarkable format using RCU.
-    
-    Args:
-        markdown_path: Path to markdown file
-        title: Optional title for the document
-        
-=======
     """
     Check if RCU (reMarkable Content Uploader) is available.
 
@@ -210,7 +147,6 @@
         html_path: Path to HTML file
         title: Optional title for the document
 
->>>>>>> a02eca6e
     Returns:
         Tuple of (success, result)
         If successful, result is the path to the generated .rm file
@@ -218,25 +154,14 @@
     """
     try:
         # Create RCU command
-<<<<<<< HEAD
-        cmd = ["rcu", "convert", "--input", markdown_path]
-        
+        cmd = ["rcu", "convert", "--input", html_path]
+
         if title:
             cmd.extend(["--title", title])
-            
+
         # Run RCU
         result = subprocess.run(cmd, capture_output=True, text=True, check=False)
-        
-=======
-        cmd = ["rcu", "convert", "--input", html_path]
-
-        if title:
-            cmd.extend(["--title", title])
-
-        # Run RCU
-        result = subprocess.run(cmd, capture_output=True, text=True, check=False)
-
->>>>>>> a02eca6e
+
         if result.returncode == 0:
             # Extract the output path from result.stdout
             # RCU outputs "Converting to <path>"
@@ -252,46 +177,6 @@
         return False, str(e)
 
 
-<<<<<<< HEAD
-def convert_html_to_rm(
-    html_path: str, title: str = None
-) -> Tuple[bool, str]:
-    """
-    Convert HTML to reMarkable format using RCU.
-    
-    Args:
-        html_path: Path to HTML file
-        title: Optional title for the document
-        
-    Returns:
-        Tuple of (success, result)
-        If successful, result is the path to the generated .rm file
-        If failed, result is the error message
-    """
-    try:
-        # Create RCU command
-        cmd = ["rcu", "convert", "--input", html_path]
-        
-        if title:
-            cmd.extend(["--title", title])
-            
-        # Run RCU
-        result = subprocess.run(cmd, capture_output=True, text=True, check=False)
-        
-        if result.returncode == 0:
-            # Extract the output path from result.stdout
-            # RCU outputs "Converting to <path>"
-            output_lines = result.stdout.strip().split("\n")
-            for line in output_lines:
-                if "Converting to" in line:
-                    output_path = line.split("Converting to", 1)[1].strip()
-                    return True, output_path
-            return True, "Conversion successful, but output path not found"
-        else:
-            return False, result.stderr
-    except Exception as e:
-        return False, str(e)
-=======
 def is_safe_url(url: str) -> bool:
     """
     Check if URL is safe to process.
@@ -334,5 +219,4 @@
         if pattern in url.lower():
             return False
 
-    return True
->>>>>>> a02eca6e
+    return True