--- conflicted
+++ resolved
@@ -73,10 +73,7 @@
     handler.wfile = io.BytesIO()
     handler.do_POST()
     assert any(rid for rid in handler.server.responses)
-<<<<<<< HEAD
-=======
 
->>>>>>> dd6d0672
 
 def test_response(handler):
     rid = "resp1"
