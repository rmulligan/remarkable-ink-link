"""Utility functions for InkLink.

This package provides utility functions for the InkLink project.
"""

from inklink.utils.common import (
    retry_operation,
    format_error,
    ensure_rcu_available,
    convert_markdown_to_rm,
    convert_html_to_rm,
    is_safe_url,
)

from inklink.utils.hcl_render import (
    create_hcl_from_content,
    escape_hcl,
)

from inklink.utils.url_utils import (
    extract_url,
<<<<<<< HEAD
)

__all__ = [
    'retry_operation',
    'format_error',
    'ensure_rcu_available',
    'convert_markdown_to_rm',
    'convert_html_to_rm',
    'create_hcl_from_content',
    'escape_hcl',
    'is_safe_url',
    'extract_url',
=======
)

from inklink.utils.html_processor import (
    extract_structured_content,
    validate_and_fix_content,
    extract_title_from_html,
    find_main_content_container,
    parse_html_container,
    generate_title_from_url,
)

__all__ = [
    "retry_operation",
    "format_error",
    "ensure_rcu_available",
    "convert_markdown_to_rm",
    "convert_html_to_rm",
    "create_hcl_from_content",
    "escape_hcl",
    "is_safe_url",
    "extract_url",
    "extract_structured_content",
    "validate_and_fix_content",
    "extract_title_from_html",
    "find_main_content_container",
    "parse_html_container",
    "generate_title_from_url",
>>>>>>> b75d3719
]<|MERGE_RESOLUTION|>--- conflicted
+++ resolved
@@ -19,20 +19,6 @@
 
 from inklink.utils.url_utils import (
     extract_url,
-<<<<<<< HEAD
-)
-
-__all__ = [
-    'retry_operation',
-    'format_error',
-    'ensure_rcu_available',
-    'convert_markdown_to_rm',
-    'convert_html_to_rm',
-    'create_hcl_from_content',
-    'escape_hcl',
-    'is_safe_url',
-    'extract_url',
-=======
 )
 
 from inklink.utils.html_processor import (
@@ -60,5 +46,4 @@
     "find_main_content_container",
     "parse_html_container",
     "generate_title_from_url",
->>>>>>> b75d3719
 ]