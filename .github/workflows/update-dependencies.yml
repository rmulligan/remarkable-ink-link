--- conflicted
+++ resolved
@@ -16,11 +16,7 @@
           persist-credentials: true
 
       - name: Set up Python
-<<<<<<< HEAD
-        uses: actions/setup-python@v3
-=======
         uses: actions/setup-python@v5
->>>>>>> 552af626
         with:
           python-version: '3.10'
 
