"""Web scraping service that tries multiple methods."""

import logging
from typing import Dict, Any, Optional

from inklink.services.interfaces import IWebScraperService
from inklink.adapters.http_adapter import HTTPAdapter

from inklink.services.interfaces import IWebScraperService

try:
    from readability import Document
except ImportError:
    Document = None

# Import utility functions for HTML parsing and error handling
from inklink.utils import (
    format_error,
    extract_structured_content,
    validate_and_fix_content,
)

logger = logging.getLogger(__name__)


class WebScraperService(IWebScraperService):
    """Web scraping service to extract structured content from URLs."""

<<<<<<< HEAD
=======
    def __init__(self, http_adapter: Optional[HTTPAdapter] = None):
        """
        Initialize web scraper service.

        Args:
            http_adapter: Optional HTTP adapter for making requests
        """
        # Create a new HTTP adapter if one wasn't provided
        self.adapter = http_adapter or HTTPAdapter(timeout=15, retries=3)

        # Configure standard browser headers for the adapter
        self.adapter.session.headers.update(
            {
                "User-Agent": "Mozilla/5.0 (Windows NT 10.0; Win64; x64) AppleWebKit/537.36 (KHTML, like Gecko) Chrome/91.0.4472.124 Safari/537.36",
                "Accept": "text/html,application/xhtml+xml,application/xml;q=0.9,image/webp,*/*;q=0.8",
                "Accept-Language": "en-US,en;q=0.5",
                "Connection": "keep-alive",
                "Upgrade-Insecure-Requests": "1",
            }
        )

>>>>>>> b75d3719
    def scrape(self, url: str) -> Dict[str, Any]:
        """
        Fetch URL and extract title and structured content.

        This method attempts to extract structured content in the following order:
        1. Try Mozilla Readability for reader-mode extraction if available
        2. Fall back to direct BeautifulSoup processing of raw HTML
        3. Return a standardized content structure with title and content

        Args:
            url: The URL to scrape

        Returns:
            Dict with title, structured_content, and images
        """
        logger.info(f"Scraping URL: {url}")

        # Fetch the URL content
        logger.debug("Fetching URL content")
        try:
            success, html_content = self._fetch_url(url)

            if not success:
                error_msg = f"Failed to fetch URL: {html_content}"
                logger.error(error_msg)
                return self._build_error_response(
                    url, f"Could not fetch content: {html_content}"
                )

            logger.debug("URL content fetched successfully")

        except Exception as e:
            error_msg = format_error("network", f"Failed to fetch URL {url}", e)
            logger.error(error_msg)
            return self._build_error_response(url, f"Could not fetch content: {str(e)}")

        # Try different extraction methods
        if Document:
            try:
                logger.debug("Using Mozilla Readability for extraction")
                # Use Mozilla Readability to get clean article content
                doc = Document(html_content)
                content_html = doc.summary()
                logger.debug("Mozilla Readability extraction completed")

                # Extract structured content from the cleaned HTML
                content = extract_structured_content(content_html, url)

                # If Readability found a title, use it
                doc_title = doc.short_title()
                if doc_title and doc_title.strip():
                    content["title"] = doc_title.strip()

                # Validate and fix content
                return validate_and_fix_content(content, url)
            except Exception as e:
                logger.warning(
                    f"Readability extraction failed: {e}, falling back to direct parsing"
                )
                # Fall through to direct parsing

        # Direct parsing of raw HTML
        try:
            content = extract_structured_content(html_content, url)
            return validate_and_fix_content(content, url)
        except Exception as e:
            error_msg = format_error("parsing", f"Failed to parse HTML from {url}", e)
            logger.error(error_msg)
<<<<<<< HEAD
            return {
                "title": url,
                "structured_content": [
                    {
                        "type": "paragraph",
                        "content": f"Could not extract content from {url}: {e}",
                    }
                ],
                "images": [],
            }

    def _fetch_url(self, url: str) -> str:
        """
        Fetch URL and return its HTML content.
=======
            return self._build_error_response(
                url, f"Could not extract content: {str(e)}"
            )
>>>>>>> b75d3719

    def _fetch_url(self, url: str) -> tuple[bool, str]:
        """
        Fetch URL and return its HTML content using the HTTP adapter.

        Args:
            url: The URL to fetch

        Returns:
            Tuple of (success, content_or_error)
        """
        # Use the HTTP adapter to get the content
        # The adapter handles retries, timeouts, and error handling
        success, response = self.adapter.get(url)

        return success, response

    def _build_error_response(self, url: str, error_message: str) -> Dict[str, Any]:
        """
        Build a standardized error response.

        Args:
            url: The URL that was being scraped
            error_message: The error message

        Returns:
            Structured content dictionary with error information
        """
        return {
            "title": url,
            "structured_content": [
                {
                    "type": "paragraph",
                    "content": f"{error_message}",
                }
            ],
            "images": [],
        }<|MERGE_RESOLUTION|>--- conflicted
+++ resolved
@@ -1,12 +1,10 @@
 """Web scraping service that tries multiple methods."""
 
 import logging
-from typing import Dict, Any, Optional
+from typing import Dict, Any, Optional, Tuple
 
 from inklink.services.interfaces import IWebScraperService
 from inklink.adapters.http_adapter import HTTPAdapter
-
-from inklink.services.interfaces import IWebScraperService
 
 try:
     from readability import Document
@@ -26,8 +24,6 @@
 class WebScraperService(IWebScraperService):
     """Web scraping service to extract structured content from URLs."""
 
-<<<<<<< HEAD
-=======
     def __init__(self, http_adapter: Optional[HTTPAdapter] = None):
         """
         Initialize web scraper service.
@@ -49,7 +45,6 @@
             }
         )
 
->>>>>>> b75d3719
     def scrape(self, url: str) -> Dict[str, Any]:
         """
         Fetch URL and extract title and structured content.
@@ -118,28 +113,11 @@
         except Exception as e:
             error_msg = format_error("parsing", f"Failed to parse HTML from {url}", e)
             logger.error(error_msg)
-<<<<<<< HEAD
-            return {
-                "title": url,
-                "structured_content": [
-                    {
-                        "type": "paragraph",
-                        "content": f"Could not extract content from {url}: {e}",
-                    }
-                ],
-                "images": [],
-            }
-
-    def _fetch_url(self, url: str) -> str:
-        """
-        Fetch URL and return its HTML content.
-=======
             return self._build_error_response(
                 url, f"Could not extract content: {str(e)}"
             )
->>>>>>> b75d3719
 
-    def _fetch_url(self, url: str) -> tuple[bool, str]:
+    def _fetch_url(self, url: str) -> Tuple[bool, str]:
         """
         Fetch URL and return its HTML content using the HTTP adapter.
 
