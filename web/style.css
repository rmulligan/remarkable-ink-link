--- conflicted
+++ resolved
@@ -1,5 +1,3 @@
-<<<<<<< HEAD
-=======
 body {
   font-family: Arial, sans-serif;
   background: #f8f9fa;
@@ -242,5 +240,4 @@
   .page-navigation {
     flex-wrap: wrap;
   }
-}
->>>>>>> d37c1e8c
+}