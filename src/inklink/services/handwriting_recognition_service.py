--- conflicted
+++ resolved
@@ -21,145 +21,115 @@
 logger = logging.getLogger(__name__)
 
 class HandwritingRecognitionService(IHandwritingRecognitionService):
-    """Service for handwriting recognition using MyScript iink SDK."""
-    
+    """
+    Service for handwriting recognition using MyScript iink SDK.
+    Integrates both rmscene and MyScript for handwriting recognition.
+    """
+
     # MyScript iink SDK API endpoints
     IINK_BASE_URL = "https://cloud.myscript.com/api/v4.0/"
     RECOGNITION_ENDPOINT = "iink/recognition"
     EXPORT_ENDPOINT = "iink/export"
-    
-    def __init__(self, 
-                 application_key: Optional[str] = None, 
-                 hmac_key: Optional[str] = None):
-        """Initialize the handwriting recognition service.
-        
-        Args:
-            application_key: MyScript iink SDK Application Key
-            hmac_key: MyScript iink SDK HMAC Key
-        """
-        # Get keys from arguments or environment variables
+
+    def __init__(
+        self,
+        application_key: Optional[str] = None,
+        hmac_key: Optional[str] = None,
+        rmscene_adapter: Optional[Any] = None,
+        myscript_adapter: Optional[Any] = None
+    ):
+        # Adapters for testability/extensibility
+        self.rmscene = rmscene_adapter or rmscene
+        self.myscript = myscript_adapter
         self.application_key = application_key or os.environ.get("MYSCRIPT_APP_KEY") or CONFIG.get("MYSCRIPT_APP_KEY", "")
         self.hmac_key = hmac_key or os.environ.get("MYSCRIPT_HMAC_KEY") or CONFIG.get("MYSCRIPT_HMAC_KEY", "")
-        
-        # Verify keys are available
+
         if not self.application_key or not self.hmac_key:
             logger.warning("MyScript keys not provided; handwriting recognition not available")
-    
+
+    def classify_region(self, strokes: List[Dict[str, Any]]) -> str:
+        """
+        Classify a region as 'text', 'math', or 'diagram' based on stroke features.
+        Placeholder: Uses simple heuristics (to be replaced with ML or SDK logic).
+        """
+        # Example heuristic: very basic, for demonstration
+        if len(strokes) > 0:
+            # If many strokes and some are long, guess diagram
+            if any(len(s.get("x", [])) > 10 for s in strokes):
+                return "Diagram"
+            # If strokes are dense and short, guess math
+            if len(strokes) > 5:
+                return "Math"
+        return "Text"
+
     def initialize_iink_sdk(self, application_key: str, hmac_key: str) -> bool:
-        """Initialize the MyScript iink SDK with authentication keys.
-        
-        Args:
-            application_key: MyScript Application Key
-            hmac_key: MyScript HMAC Key
-            
-        Returns:
-            bool: True if initialization succeeded
-        """
+        """Initialize the MyScript iink SDK with authentication keys."""
         try:
             self.application_key = application_key
             self.hmac_key = hmac_key
-            
+
             # Validate keys by making a simple test request
             test_data = {
                 "type": "configuration",
                 "configuration": {"lang": "en_US"}
             }
-            
-            # Generate headers with authentication
             headers = self._generate_headers(test_data)
-            
-            # Make a test request to validate keys
             response = requests.post(
                 urljoin(self.IINK_BASE_URL, "iink/configuration"),
                 json=test_data,
                 headers=headers
             )
-            
             if response.status_code == 200:
                 logger.info("MyScript iink SDK initialized successfully")
                 return True
             else:
                 logger.error(f"Failed to initialize MyScript iink SDK: {response.text}")
                 return False
-                
         except Exception as e:
             logger.error(f"Error initializing MyScript iink SDK: {e}")
             return False
-    
+
     def extract_strokes(self, rm_file_path: str) -> List[Dict[str, Any]]:
-        """Extract strokes from a reMarkable file.
-        
-        Args:
-            rm_file_path: Path to .rm file
-            
-        Returns:
-            List of stroke dictionaries with x, y coordinates and pressure
-        """
+        """Extract strokes from a reMarkable file."""
         try:
             # Use rmscene to parse the .rm file
-            scene = rmscene.load(rm_file_path)
-            
+            scene = self.rmscene.load(rm_file_path)
             strokes = []
             for layer in scene.layers:
                 for line in layer.lines:
-                    # Convert to iink-compatible format
                     stroke = {
                         "id": str(len(strokes)),
                         "x": [point.x for point in line.points],
                         "y": [point.y for point in line.points],
                         "pressure": [point.pressure for point in line.points],
-                        "timestamp": int(time.time() * 1000)  # Current time in ms
+                        "timestamp": int(time.time() * 1000)
                     }
                     strokes.append(stroke)
-            
             logger.info(f"Extracted {len(strokes)} strokes from {rm_file_path}")
             return strokes
-            
         except Exception as e:
             logger.error(f"Error extracting strokes from {rm_file_path}: {e}")
             return []
-    
+
     def convert_to_iink_format(self, strokes: List[Dict[str, Any]]) -> Dict[str, Any]:
-        """Convert reMarkable strokes to iink SDK compatible format.
-        
-        Args:
-            strokes: List of stroke dictionaries
-            
-        Returns:
-            iink SDK compatible JSON structure
-        """
-        try:
-            # Create the basic iink data structure
+        """Convert reMarkable strokes to iink SDK compatible format."""
+        try:
             iink_data = {
                 "type": "inkData",
                 "width": CONFIG.get("PAGE_WIDTH", 1872),
                 "height": CONFIG.get("PAGE_HEIGHT", 2404),
                 "strokes": strokes
             }
-            
             return iink_data
-            
         except Exception as e:
             logger.error(f"Error converting strokes to iink format: {e}")
             return {"type": "inkData", "strokes": []}
-    
+
     def recognize_handwriting(self, iink_data: Dict[str, Any], content_type: str = "Text", language: str = "en_US") -> Dict[str, Any]:
-        """Process ink data through the iink SDK and return recognition results.
-        
-        Args:
-            iink_data: Stroke data in iink format
-            content_type: Content type (Text, Diagram, Math, etc.)
-            language: Language code
-            
-        Returns:
-            Recognition result with content ID
-        """
-        try:
-<<<<<<< HEAD
+        """Process ink data through the iink SDK and return recognition results."""
+        try:
             if not self.application_key or not self.hmac_key:
                 raise ValueError("MyScript keys not available; cannot recognize handwriting")
-            
-            # Prepare request data
             request_data = {
                 "configuration": {
                     "lang": language,
@@ -175,123 +145,92 @@
                 },
                 **iink_data
             }
-            
-            # Generate headers with authentication
             headers = self._generate_headers(request_data)
-            
-            # Send recognition request
             response = requests.post(
                 urljoin(self.IINK_BASE_URL, self.RECOGNITION_ENDPOINT),
                 json=request_data,
                 headers=headers
             )
-            
             if response.status_code != 200:
                 logger.error(f"Recognition failed: {response.status_code} - {response.text}")
                 return {"success": False, "error": f"Recognition failed: {response.text}"}
-            
             result = response.json()
             logger.info(f"Recognition successful: {result.get('id')}")
             return {"success": True, "content_id": result.get("id"), "raw_result": result}
-            
-=======
-            strokes = self.rmscene.extract_strokes(ink_data=ink_data, file_path=file_path)
-            if content_type is None or content_type.lower() == "auto":
-                content_type = self.classify_region(strokes)
-            iink_data = self.convert_to_iink_format(strokes)
-<<<<<<< HEAD
-            return self.myscript.recognize(iink_data, content_type, language)
-        except Exception as e:
-            logging.error(f"Handwriting recognition pipeline failed: {e}")
-            return {"error": str(e)}
-=======
-            result = self.myscript.recognize(iink_data, content_type, language)
-            return result
->>>>>>> 28436aee
         except Exception as e:
             error_msg = format_error("recognition", "Handwriting recognition failed", e)
             logger.error(error_msg)
             return {"success": False, "error": str(e)}
-    
+
     def export_content(self, content_id: str, format_type: str = "text") -> Dict[str, Any]:
-        """Export recognized content in the specified format.
-        
-        Args:
-            content_id: Content ID from recognition result
-            format_type: Export format (text, JIIX, etc.)
-            
-        Returns:
-            Exported content
-        """
+        """Export recognized content in the specified format."""
         try:
             if not self.application_key or not self.hmac_key:
                 raise ValueError("MyScript keys not available; cannot export content")
-            
-            # Prepare request data
             request_data = {
                 "format": format_type
             }
-            
-            # Generate headers with authentication
             headers = self._generate_headers(request_data)
-            
-            # Send export request
             export_url = f"{urljoin(self.IINK_BASE_URL, self.EXPORT_ENDPOINT)}/{content_id}"
             response = requests.post(
                 export_url,
                 json=request_data,
                 headers=headers
             )
-            
             if response.status_code != 200:
                 logger.error(f"Export failed: {response.status_code} - {response.text}")
                 return {"success": False, "error": f"Export failed: {response.text}"}
-            
             result = response.json()
             logger.info(f"Export successful: {format_type}")
             return {"success": True, "content": result}
-            
         except Exception as e:
             error_msg = format_error("export", "Content export failed", e)
             logger.error(error_msg)
             return {"success": False, "error": str(e)}
-    
+
+    def recognize_from_ink(
+        self,
+        ink_data: bytes = None,
+        file_path: str = None,
+        content_type: str = None,
+        language: str = "en_US"
+    ) -> Dict[str, Any]:
+        """
+        High-level method: Accepts ink data or file path, extracts strokes, classifies region, recognizes handwriting, and returns result.
+        If content_type is None or 'auto', classify region automatically.
+        """
+        try:
+            if ink_data is not None:
+                strokes = self.rmscene.extract_strokes(ink_data=ink_data)
+            elif file_path is not None:
+                strokes = self.extract_strokes(file_path)
+            else:
+                raise ValueError("Either ink_data or file_path must be provided")
+            if content_type is None or content_type.lower() == "auto":
+                content_type = self.classify_region(strokes)
+            iink_data = self.convert_to_iink_format(strokes)
+            return self.recognize_handwriting(iink_data, content_type, language)
+        except Exception as e:
+            logger.error(f"Handwriting recognition pipeline failed: {e}")
+            return {"error": str(e)}
+
     def _generate_headers(self, data: Dict[str, Any]) -> Dict[str, str]:
         """Generate headers with HMAC authentication for MyScript API."""
         if not self.hmac_key:
             raise ValueError("HMAC key is missing or empty, cannot generate headers")
-
-        # Convert data to JSON string with deterministic key order
         data_json = json.dumps(data, sort_keys=True)
-        
-        # Generate timestamp in milliseconds
         timestamp = str(int(time.time() * 1000))
-        
-        # Create the message to sign: timestamp + data
         message = timestamp + data_json
-        
-        # Create HMAC-SHA512 signature
         signature_bytes = hmac.new(
             self.hmac_key.encode('utf-8'),
             message.encode('utf-8'),
             hashlib.sha512
         ).digest()
-        
-        # Base64 encode the signature
         signature = base64.b64encode(signature_bytes).decode('utf-8')
-        
-        # Return headers
         return {
-<<<<<<< HEAD
             'Accept': 'application/json',
             'Content-Type': 'application/json',
             'applicationKey': self.application_key,
             'hmac': signature,
             'timestamp': timestamp
-        }
-=======
-            "pages": structured_pages,
-            "cross_page_links": unique_links
-        }
->>>>>>> 7346ed0e841e457fc90535deb5c7f15b9f31aa48
->>>>>>> 28436aee
+        }