--- conflicted
+++ resolved
@@ -302,11 +302,7 @@
         # For now, we'll keep the original implementation to avoid breaking changes
         from inklink.utils.hcl_render import create_hcl_from_content
 
-<<<<<<< HEAD
-        return create_hcl_from_content(url, qr_path, content, self.temp_dir, None)
-=======
         return create_hcl_from_content(url, qr_path, content, self.temp_dir)
->>>>>>> a02eca6e
 
     def create_rmdoc(self, hcl_path: str, url: str) -> Optional[str]:
         """
