--- conflicted
+++ resolved
@@ -31,19 +31,11 @@
 
 class URLHandler(BaseHTTPRequestHandler):
     """Handler for URL sharing requests."""
-<<<<<<< HEAD
-    
-    def __init__(self, *args, router=None, **kwargs):
-        """
-        Initialize with router.
-        
-=======
 
     def __init__(self, *args, router=None, **kwargs):
         """
         Initialize with router.
 
->>>>>>> b75d3719
         Args:
             *args: Variable positional arguments
             router: Router instance
@@ -51,13 +43,6 @@
         """
         self.router = router
         super().__init__(*args, **kwargs)
-<<<<<<< HEAD
-    
-    def do_GET(self):
-        """Handle GET requests."""
-        try:
-            if controller := self.router.route(self, "GET", self.path):
-=======
 
     def do_GET(self):
         """Handle GET requests."""
@@ -65,7 +50,6 @@
             controller = self.router.route(self, "GET", self.path)
 
             if controller:
->>>>>>> b75d3719
                 controller.handle("GET", self.path)
             else:
                 self._send_error("Invalid endpoint")
@@ -73,13 +57,6 @@
             logger.error(f"Error handling GET request: {str(e)}")
             logger.error(traceback.format_exc())
             self._send_error(f"Error handling request: {str(e)}")
-<<<<<<< HEAD
-    
-    def do_POST(self):
-        """Handle POST requests."""
-        try:
-            if controller := self.router.route(self, "POST", self.path):
-=======
 
     def do_POST(self):
         """Handle POST requests."""
@@ -87,7 +64,6 @@
             controller = self.router.route(self, "POST", self.path)
 
             if controller:
->>>>>>> b75d3719
                 controller.handle("POST", self.path)
             else:
                 self._send_error("Invalid endpoint")
@@ -95,11 +71,7 @@
             logger.error(f"Error handling POST request: {str(e)}")
             logger.error(traceback.format_exc())
             self._send_error(f"Error handling request: {str(e)}")
-<<<<<<< HEAD
-    
-=======
 
->>>>>>> b75d3719
     def _send_error(self, message: str):
         """Send error response."""
         self.send_response(404)
@@ -126,17 +98,10 @@
     host_value = host if host is not None else CONFIG.get("HOST", "0.0.0.0")
     port_value = port if port is not None else int(CONFIG.get("PORT", 9999))
     server_address = (host_value, port_value)
-<<<<<<< HEAD
-    
-    # Create service provider
-    provider = Container.create_provider(CONFIG)
-    
-=======
 
     # Create service provider
     provider = Container.create_provider(CONFIG)
 
->>>>>>> b75d3719
     # Resolve services
     services = {
         "qr_service": provider.resolve(IQRCodeService),
@@ -145,24 +110,6 @@
         "document_service": provider.resolve(IDocumentService),
         "remarkable_service": provider.resolve(IRemarkableService),
         "ai_service": provider.resolve(AIService),
-<<<<<<< HEAD
-    }
-    
-    # Create router
-    router = Router(services)
-    
-    # Create handler factory
-    def handler_factory(*args, **kwargs):
-        return URLHandler(*args, router=router, **kwargs)
-    
-    # Create HTTP server
-    httpd = CustomHTTPServer(server_address, handler_factory)
-    
-    # Setup logging
-    logger = setup_logging()
-    logger.info(f"InkLink server listening on {host_value}:{port_value}")
-    
-=======
         "rmapi_path": CONFIG.get("RMAPI_PATH"),
     }
 
@@ -189,7 +136,6 @@
     logger = setup_logging()
     logger.info(f"InkLink server listening on {host_value}:{port_value}")
 
->>>>>>> b75d3719
     try:
         httpd.serve_forever()
     except KeyboardInterrupt:
