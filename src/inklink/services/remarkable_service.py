import os
import subprocess
import logging
import uuid
import tempfile
import shutil
from typing import Optional, Tuple, Any
from .interfaces import IRemarkableService

# Import utility functions for error handling
from inklink.utils import retry_operation, format_error

# Set up logger
logger = logging.getLogger(__name__)


class RemarkableService(IRemarkableService):
    def __init__(self, rmapi_path: str, upload_folder: str = "/"):
        self.rmapi_path = rmapi_path
        self.upload_folder = upload_folder

    def test_connection(self) -> Tuple[bool, str]:  # noqa: D102
        """
        Test connectivity and authentication to reMarkable cloud via rmapi.
        Returns (True, message) if authenticated, (False, error_message) otherwise.
        """
        try:
            # Attempt to list files in the target folder as an auth test
            cmd = [self.rmapi_path, "ls", self.upload_folder]
            result = subprocess.run(cmd, capture_output=True, text=True)
            if result.returncode != 0:
                # Authentication or connectivity failed
                err = (
                    result.stderr or result.stdout or f"Exit code {result.returncode}"
                ).strip()
                return False, err
            return True, "OK"
        except Exception as e:
            return False, str(e)

    # First implementation removed - keeping only the version with retry functionality
    def upload(self, doc_path: str, title: str) -> Tuple[bool, str]:
        """Upload document to Remarkable Cloud"""
        import logging

        logger = logging.getLogger("inklink.remarkable_service")
        try:
            logger.debug(f"Starting upload: doc_path={doc_path}, title={title}")
            # Validate inputs
            if not os.path.exists(doc_path):
                error_msg = format_error("input", "Document not found", doc_path)
                logger.error(error_msg)
                return False, error_msg

            # If rmapi is not available, report error
            logger.debug(f"Checking rmapi_path: {self.rmapi_path}")
            if not os.path.exists(self.rmapi_path):
                # rmapi tool is required for upload
                error_msg = f"rmapi executable not found at {self.rmapi_path}"
                logger.error(error_msg)
                return False, error_msg

            # Use the upload method with retries from the central utility
            sanitized_title = self._sanitize_filename(title)
            logger.debug(
                f"Calling retry_operation for upload with sanitized_title={sanitized_title}"
            )
            try:
                success, message = retry_operation(
                    self._upload_with_n_flag,
                    doc_path,
                    sanitized_title,
                    operation_name="Remarkable upload",
                )
                logger.debug(
                    f"retry_operation returned: success={success}, message={message}"
                )

                if success:
                    logger.info(f"Document uploaded successfully: {title}")
                    return True, f"Document uploaded to Remarkable: {title}"
                else:
                    logger.error(f"Upload failed: {message}")
                    return False, message
            except Exception as e:
                error_msg = format_error("upload", "Failed after multiple attempts", e)
                logger.error(error_msg)
                return False, error_msg

        except Exception as e:
            error_msg = format_error("system", "Unexpected error in upload process", e)
            logger.exception(error_msg)
            return False, error_msg

    def _upload_with_n_flag(self, doc_path: str, title: str) -> Tuple[bool, str]:
        """Upload document to Remarkable Cloud with custom title

        Args:
            doc_path: Path to the document file
            title: Custom title for the document on Remarkable

        Returns:
            Tuple of (success, message)
        """
        import json
        # Get file extension to handle the file correctly
        file_ext = os.path.splitext(doc_path)[1].lower()
        safe_path = doc_path
        using_temp_file = False

        try:
            # If the path contains spaces or special characters, create a temporary file
            if any(c in doc_path for c in [" ", "(", ")", "'"]):
                temp_dir = tempfile.gettempdir()
                temp_filename = f"upload_{uuid.uuid4().hex[:8]}{file_ext}"
                safe_path = os.path.join(temp_dir, temp_filename)

                # Copy the file to the temporary location
                shutil.copy2(doc_path, safe_path)
                using_temp_file = True
                logger.info(f"Created temporary file for upload: {safe_path}")

            # Upload with custom filename using -n flag
            cmd = [self.rmapi_path, "put", "-n", title, safe_path, self.upload_folder]
            logger.info(f"Running upload command with title '{title}': {' '.join(cmd)}")

            try:
                result = subprocess.run(
                    cmd,
                    capture_output=True,
                    text=True,
                    check=False,
                )
                logger.info(f"Command exit code: {result.returncode}")
                if result.stdout:
                    logger.info(f"Command stdout: {result.stdout}")
                if result.stderr:
                    logger.warning(f"Command stderr: {result.stderr}")

                if result.returncode == 0:
                    logger.info(f"Document uploaded with name: {title}")
                else:
                    logger.error(f"Upload failed: {result.stderr or result.stdout}")

                if using_temp_file and os.path.exists(safe_path):
                    os.unlink(safe_path)
                    logger.info(f"Removed temporary file: {safe_path}")
                return result.returncode == 0, f"Document uploaded to Remarkable: {title}"
            except subprocess.SubprocessError as se:
                logger.error(f"Subprocess error: {str(se)}")
                return False, f"Subprocess error: {str(se)}"
        except Exception as e:
            logger.exception(f"Exception in upload method: {e}")
            if using_temp_file and os.path.exists(safe_path):
                os.unlink(safe_path)
                logger.info(f"Removed temporary file after exception: {safe_path}")
            return False, f"Upload preparation error: {str(e)}"

    def _sanitize_filename(self, filename: str) -> str:
        """Sanitize filename for Remarkable"""
        # Remove or replace invalid characters
        invalid_chars = '<>:"/\\|?*'
        for char in invalid_chars:
            filename = filename.replace(char, "_")
        return filename
<<<<<<< HEAD

    def get_notebook(self, notebook_id: str, export_format: str = "pdf") -> Optional[bytes]:
        """
        Retrieve a notebook from the reMarkable cloud using rmapi.
        Args:
            notebook_id: The unique identifier of the notebook.
            export_format: The format to export (e.g., "pdf", "zip", "raw").
        Returns:
            The notebook data as bytes, or None if retrieval failed.
        """
        import tempfile

        if not os.path.exists(self.rmapi_path):
            logger.error(f"rmapi executable not found at {self.rmapi_path}")
            return None

=======

    def get_notebook(self, notebook_id: str, export_format: str = "pdf") -> Optional[bytes]:
        """
        Retrieve a notebook from the reMarkable cloud using rmapi.
        Args:
            notebook_id: The unique identifier of the notebook.
            export_format: The format to export (e.g., "pdf", "zip", "raw").
        Returns:
            The notebook data as bytes, or None if retrieval failed.
        """
        import tempfile

        if not os.path.exists(self.rmapi_path):
            logger.error(f"rmapi executable not found at {self.rmapi_path}")
            return None

>>>>>>> f19b657d
        with tempfile.NamedTemporaryFile(
            suffix=f".{export_format}", delete=True
        ) as tmpfile:
            output_path = tmpfile.name

            def _retrieve():
                cmd = [
                    self.rmapi_path,
                    "get",
                    notebook_id,
                    output_path,
                    "--format",
                    export_format,
                ]
                logger.info(f"Running rmapi command: {' '.join(cmd)}")
                result = subprocess.run(
                    cmd,
                    stdout=subprocess.PIPE,
                    stderr=subprocess.PIPE,
                    check=False,
                )
                if result.returncode != 0:
                    raise RuntimeError(
                        f"rmapi get failed: {result.stderr.decode().strip()}"
                    )
                if not os.path.exists(output_path):
                    raise FileNotFoundError("Output file not created by rmapi.")
                return True

            try:
                success = retry_operation(
                    _retrieve,
                    operation_name="Remarkable get_notebook",
                )
                if not success:
                    logger.error("Failed to retrieve notebook after retries.")
                    return None
                tmpfile.seek(0)
                data = tmpfile.read()
                logger.info(f"Notebook {notebook_id} retrieved successfully.")
                return data
            except Exception as e:
                logger.error(format_error("get_notebook", "Failed to retrieve notebook", e))
                return None<|MERGE_RESOLUTION|>--- conflicted
+++ resolved
@@ -163,7 +163,6 @@
         for char in invalid_chars:
             filename = filename.replace(char, "_")
         return filename
-<<<<<<< HEAD
 
     def get_notebook(self, notebook_id: str, export_format: str = "pdf") -> Optional[bytes]:
         """
@@ -180,24 +179,6 @@
             logger.error(f"rmapi executable not found at {self.rmapi_path}")
             return None
 
-=======
-
-    def get_notebook(self, notebook_id: str, export_format: str = "pdf") -> Optional[bytes]:
-        """
-        Retrieve a notebook from the reMarkable cloud using rmapi.
-        Args:
-            notebook_id: The unique identifier of the notebook.
-            export_format: The format to export (e.g., "pdf", "zip", "raw").
-        Returns:
-            The notebook data as bytes, or None if retrieval failed.
-        """
-        import tempfile
-
-        if not os.path.exists(self.rmapi_path):
-            logger.error(f"rmapi executable not found at {self.rmapi_path}")
-            return None
-
->>>>>>> f19b657d
         with tempfile.NamedTemporaryFile(
             suffix=f".{export_format}", delete=True
         ) as tmpfile:
