--- conflicted
+++ resolved
@@ -1,10 +1,5 @@
 """Document conversion service for InkLink.
 
-<<<<<<< HEAD
-"""Document conversion service for InkLink.
-
-=======
->>>>>>> 933c8e76
 This service handles conversion of web content to reMarkable-compatible documents
 using RCU (reMarkable Content Uploader) for direct conversion to .rm files.
 """
@@ -15,27 +10,16 @@
 import logging
 import tempfile
 import markdown
-<<<<<<< HEAD
-=======
 import subprocess
->>>>>>> 933c8e76
 from typing import Dict, Any, Optional, List
 
 # Import utility functions for error handling and RCU integration
 from inklink.utils import (
-<<<<<<< HEAD
-    retry_operation, 
-    format_error,
-    ensure_rcu_available,
-    convert_markdown_to_rm,
-    convert_html_to_rm
-=======
     retry_operation,
     format_error,
     ensure_rcu_available,
     convert_markdown_to_rm,
     convert_html_to_rm,
->>>>>>> 933c8e76
 )
 
 # Use central configuration from inklink.config
@@ -67,24 +51,16 @@
 class DocumentService:
     """Creates reMarkable documents from web content."""
 
-<<<<<<< HEAD
-    def __init__(self, temp_dir: str, drawj2d_path: Optional[str] = None):
-        """Initialize with directories and paths.
-=======
     def __init__(
         self, temp_dir: str, drawj2d_path: Optional[str] = None, pdf_service=None
     ):
         """
         Initialize with directories and paths.
->>>>>>> 933c8e76
 
         Args:
             temp_dir: Directory for temporary files
             drawj2d_path: Optional path to drawj2d executable (for legacy support)
-<<<<<<< HEAD
-=======
             pdf_service: Optional PDFService instance for index notebook updates
->>>>>>> 933c8e76
         """
         self.temp_dir = temp_dir
         self.drawj2d_path = drawj2d_path
@@ -99,172 +75,6 @@
                 "Install RCU for better conversion quality."
             )
             if not drawj2d_path or not os.path.exists(drawj2d_path):
-<<<<<<< HEAD
-                message = "drawj2d fallback path not available. Document conversion will fail."
-                logger.error(message)
-                raise RuntimeError(message)
-
-    def create_rmdoc_from_content(
-        self, url: str, qr_path: str, content: Dict[str, Any]
-    ) -> Optional[str]:
-        """Create reMarkable document from structured content.
-        
-        This function renders the structured content to markdown and then
-        uses RCU to convert it to reMarkable format.
-        
-        Args:
-            url: Source URL for reference
-            qr_path: Path to QR code image
-            content: Structured content dictionary
-            
-        Returns:
-            Path to generated .rm file or None if failed
-        """
-        try:
-            # Ensure we have valid content
-            if not content:
-                content = {"title": f"Page from {url}", "structured_content": []}
-
-            logger.info(f"Creating document for: {content.get('title', url)}")
-            
-            # Generate markdown file
-            md_filename = f"doc_{hash(url)}_{int(time.time())}.md"
-            md_path = os.path.join(self.temp_dir, md_filename)
-            
-            with open(md_path, "w", encoding="utf-8") as f:
-                # Add title
-                title = content.get("title", "Untitled Document")
-                f.write(f"# {title}\n\n")
-                
-                # Add source URL
-                f.write(f"Source: {url}\n\n")
-                
-                # Add horizontal separator
-                f.write("---\n\n")
-                
-                # Add QR code if available
-                if os.path.exists(qr_path):
-                    f.write(f"![QR Code for original content]({qr_path})\n\n")
-                
-                # Process structured content
-                structured_content = content.get("structured_content", [])
-                for item in structured_content:
-                    item_type = item.get("type", "paragraph")
-                    item_content = item.get("content", "")
-                    
-                    if not item_content:
-                        continue
-                        
-                    if item_type == "h1" or item_type == "heading":
-                        f.write(f"# {item_content}\n\n")
-                    elif item_type == "h2":
-                        f.write(f"## {item_content}\n\n")
-                    elif item_type == "h3":
-                        f.write(f"### {item_content}\n\n")
-                    elif item_type in ["h4", "h5", "h6"]:
-                        f.write(f"#### {item_content}\n\n")
-                    elif item_type == "code":
-                        f.write(f"```\n{item_content}\n```\n\n")
-                    elif item_type == "list" and "items" in item:
-                        for list_item in item["items"]:
-                            f.write(f"* {list_item}\n")
-                        f.write("\n")
-                    elif item_type == "bullet":
-                        f.write(f"* {item_content}\n\n")
-                    elif item_type == "image" and "url" in item:
-                        caption = item.get("caption", "")
-                        if caption:
-                            f.write(f"![{caption}]({item['url']})\n\n")
-                        else:
-                            f.write(f"![]({item['url']})\n\n")
-                    else:
-                        # Default to paragraph
-                        f.write(f"{item_content}\n\n")
-                
-                # Add timestamp
-                timestamp = time.strftime("%Y-%m-%d %H:%M:%S")
-                f.write(f"\n\n*Generated: {timestamp}*")
-
-            logger.info(f"Created markdown file: {md_path}")
-            
-            # Convert to reMarkable format using RCU
-            if self.use_rcu:
-                success, result = convert_markdown_to_rm(
-                    markdown_path=md_path,
-                    title=title
-                )
-                
-                if success:
-                    logger.info(f"Successfully converted to reMarkable format: {result}")
-                    return result
-                else:
-                    logger.error(f"RCU conversion failed: {result}")
-                    # If RCU fails, try falling back to legacy method
-                    if self.drawj2d_path and os.path.exists(self.drawj2d_path):
-                        logger.info("Falling back to legacy conversion method...")
-                        return self.create_rmdoc_legacy(url, qr_path, content)
-            else:
-                # Fall back to legacy conversion if RCU not available
-                return self.create_rmdoc_legacy(url, qr_path, content)
-                
-        except Exception as e:
-            logger.error(f"Error creating document: {str(e)}")
-            return None
-        
-        return None
-
-    def create_rmdoc_from_html(
-        self, url: str, qr_path: str, html_content: str, title: Optional[str] = None
-    ) -> Optional[str]:
-        """Create reMarkable document directly from HTML content.
-        
-        Uses RCU to convert HTML directly to reMarkable format.
-        
-        Args:
-            url: Source URL for reference
-            qr_path: Path to QR code image
-            html_content: Raw HTML content
-            title: Optional document title
-            
-        Returns:
-            Path to generated .rm file or None if failed
-        """
-        if not self.use_rcu:
-            logger.warning("RCU not available, cannot convert HTML directly")
-            return None
-            
-        try:
-            # Generate temp HTML file
-            with tempfile.NamedTemporaryFile(
-                suffix=".html", dir=self.temp_dir, delete=False
-            ) as temp_file:
-                temp_html_path = temp_file.name
-                temp_file.write(html_content.encode("utf-8"))
-            
-            # Convert HTML to reMarkable format
-            success, result = convert_html_to_rm(
-                html_path=temp_html_path,
-                title=title or f"Page from {url}"
-            )
-            
-            # Clean up temp file
-            try:
-                os.unlink(temp_html_path)
-            except OSError:
-                pass
-                
-            if success:
-                logger.info(f"Successfully converted HTML to reMarkable format: {result}")
-                return result
-            else:
-                logger.error(f"HTML conversion failed: {result}")
-                return None
-                
-        except Exception as e:
-            logger.error(f"Error converting HTML to document: {str(e)}")
-            return None
-
-=======
                 logger.error(
                     "drawj2d fallback path not available. Document conversion will fail."
                 )
@@ -547,62 +357,29 @@
             logger.error(f"Error converting HTML to document: {str(e)}")
             return None
 
->>>>>>> 933c8e76
     def create_pdf_rmdoc(
         self, pdf_path: str, title: str, qr_path: Optional[str] = None
     ) -> Optional[str]:
         """Create reMarkable document from PDF file.
-<<<<<<< HEAD
-        
-=======
-
->>>>>>> 933c8e76
+
         Args:
             pdf_path: Path to PDF file
             title: Document title
             qr_path: Optional path to QR code image
-<<<<<<< HEAD
-            
-=======
-
->>>>>>> 933c8e76
+
         Returns:
             Path to generated .rm file or None if failed
         """
         if not self.use_rcu:
             logger.warning("RCU not available, cannot convert PDF directly")
             return None
-<<<<<<< HEAD
-            
-=======
-
->>>>>>> 933c8e76
+
         try:
             # Create RCU command
             timestamp = int(time.time())
             output_path = os.path.join(
                 self.temp_dir, f"pdf_{hash(pdf_path)}_{timestamp}.rm"
             )
-<<<<<<< HEAD
-            
-            # Use RCU to convert PDF to reMarkable format
-            cmd = [
-                "rcu", "convert",
-                "--input", pdf_path,
-                "--output", output_path,
-                "--title", title
-            ]
-            
-            result = subprocess.run(
-                cmd,
-                capture_output=True,
-                text=True,
-                check=False
-            )
-            
-            if result.returncode == 0 and os.path.exists(output_path):
-                logger.info(f"Successfully converted PDF to reMarkable format: {output_path}")
-=======
 
             # Use RCU to convert PDF to reMarkable format
             cmd = [
@@ -622,16 +399,11 @@
                 logger.info(
                     f"Successfully converted PDF to reMarkable format: {output_path}"
                 )
->>>>>>> 933c8e76
                 return output_path
             else:
                 logger.error(f"PDF conversion failed: {result.stderr}")
                 return None
-<<<<<<< HEAD
-                
-=======
-
->>>>>>> 933c8e76
+
         except Exception as e:
             logger.error(f"Error converting PDF to document: {str(e)}")
             return None
@@ -641,24 +413,14 @@
         self, url: str, qr_path: str, content: Dict[str, Any]
     ) -> Optional[str]:
         """Legacy method to create reMarkable document using HCL and drawj2d.
-<<<<<<< HEAD
-        
+
         This is kept for compatibility when RCU is not available.
-        
-=======
-
-        This is kept for compatibility when RCU is not available.
-
->>>>>>> 933c8e76
+
         Args:
             url: Source URL
             qr_path: Path to QR code image
             content: Structured content dictionary
-<<<<<<< HEAD
-            
-=======
-
->>>>>>> 933c8e76
+
         Returns:
             Path to generated .rm file or None if failed
         """
@@ -667,49 +429,29 @@
             if not self.drawj2d_path or not os.path.exists(self.drawj2d_path):
                 logger.error("drawj2d path not available for legacy conversion")
                 return None
-<<<<<<< HEAD
-                
-=======
-
->>>>>>> 933c8e76
+
             # Create HCL file
             hcl_path = self.create_hcl(url, qr_path, content)
             if not hcl_path:
                 logger.error("Failed to create HCL script")
                 return None
-<<<<<<< HEAD
-                
-=======
-
->>>>>>> 933c8e76
+
             # Convert to .rm file
             timestamp = int(time.time())
             rm_filename = f"rm_{hash(url)}_{timestamp}.rm"
             rm_path = os.path.join(self.temp_dir, rm_filename)
-<<<<<<< HEAD
-            
+
             # Run drawj2d
             cmd = [self.drawj2d_path, "-Trm", "-rmv6", "-o", rm_path, hcl_path]
             result = subprocess.run(cmd, capture_output=True, text=True, check=False)
-            
-=======
-
-            # Run drawj2d
-            cmd = [self.drawj2d_path, "-Trm", "-rmv6", "-o", rm_path, hcl_path]
-            result = subprocess.run(cmd, capture_output=True, text=True, check=False)
-
->>>>>>> 933c8e76
+
             if result.returncode == 0 and os.path.exists(rm_path):
                 logger.info(f"Legacy conversion successful: {rm_path}")
                 return rm_path
             else:
                 logger.error(f"Legacy conversion failed: {result.stderr}")
                 return None
-<<<<<<< HEAD
-                
-=======
-
->>>>>>> 933c8e76
+
         except Exception as e:
             logger.error(f"Error in legacy document creation: {str(e)}")
             return None
@@ -719,31 +461,19 @@
         self, url: str, qr_path: str, content: Dict[str, Any]
     ) -> Optional[str]:
         """Create HCL script from structured content (legacy method).
-<<<<<<< HEAD
-        
-=======
-
->>>>>>> 933c8e76
+
         Args:
             url: Source URL
             qr_path: Path to QR code image
             content: Structured content dictionary
-<<<<<<< HEAD
-            
-=======
-
->>>>>>> 933c8e76
+
         Returns:
             Path to generated HCL file or None if failed
         """
         try:
             # Implementation details of HCL generation remain the same
             # (This is the original implementation from the codebase)
-<<<<<<< HEAD
-            
-=======
-
->>>>>>> 933c8e76
+
             # Ensure we have valid content, even if minimal
             if not content:
                 content = {"title": f"Page from {url}", "structured_content": []}
@@ -779,11 +509,7 @@
                 # Add title
                 title = content.get("title", "Untitled Document")
                 f.write(
-<<<<<<< HEAD
-                    f'puts "text {margin} {y_pos} \"{self._escape_hcl(title)}\""\n'
-=======
                     f'puts "text {margin} {y_pos} \\"{self._escape_hcl(title)}\\""\n'
->>>>>>> 933c8e76
                 )
                 # Space after title
                 y_pos += line_height
@@ -791,11 +517,7 @@
                 # Add URL under title
                 f.write(f'puts "set_font {body_font} 20"\n')
                 f.write(
-<<<<<<< HEAD
-                    f'puts "text {margin} {y_pos} \"Source: {self._escape_hcl(url)}\""\n'
-=======
                     f'puts "text {margin} {y_pos} \\"Source: {self._escape_hcl(url)}\\""\n'
->>>>>>> 933c8e76
                 )
                 y_pos += line_height
 
@@ -837,11 +559,7 @@
                                 continue
                             # Render each sub-item as a bullet point
                             f.write(
-<<<<<<< HEAD
-                                f'puts "text {margin + 20} {y_pos} \"- {self._escape_hcl(sub_item_content)}\""\n'
-=======
                                 f'puts "text {margin + 20} {y_pos} \\"- {self._escape_hcl(sub_item_content)}\\""\n'
->>>>>>> 933c8e76
                             )
                             y_pos += line_height
                     else:
@@ -858,33 +576,21 @@
                     if item_type == "h1" or item_type == "heading":
                         f.write(f'puts "set_font {heading_font} 32"\n')
                         f.write(
-<<<<<<< HEAD
-                            f'puts "text {margin} {y_pos} \"{self._escape_hcl(item_content)}\""\n'
-=======
                             f'puts "text {margin} {y_pos} \\"{self._escape_hcl(item_content)}\\""\n'
->>>>>>> 933c8e76
                         )
                         f.write(f'puts "set_font {body_font} 20"\n')
                         y_pos += line_height * 1.5
                     elif item_type == "h2":
                         f.write(f'puts "set_font {heading_font} 28"\n')
                         f.write(
-<<<<<<< HEAD
-                            f'puts "text {margin} {y_pos} \"{self._escape_hcl(item_content)}\""\n'
-=======
                             f'puts "text {margin} {y_pos} \\"{self._escape_hcl(item_content)}\\""\n'
->>>>>>> 933c8e76
                         )
                         f.write(f'puts "set_font {body_font} 20"\n')
                         y_pos += line_height * 1.3
                     elif item_type == "h3" or item_type in ["h4", "h5", "h6"]:
                         f.write(f'puts "set_font {heading_font} 24"\n')
                         f.write(
-<<<<<<< HEAD
-                            f'puts "text {margin} {y_pos} \"{self._escape_hcl(item_content)}\""\n'
-=======
                             f'puts "text {margin} {y_pos} \\"{self._escape_hcl(item_content)}\\""\n'
->>>>>>> 933c8e76
                         )
                         f.write(f'puts "set_font {body_font} 20"\n')
                         y_pos += line_height * 1.2
@@ -893,21 +599,11 @@
                         code_x = margin + 20
                         code_y = y_pos + line_height
                         code_lines = item_content.split("\n")
-<<<<<<< HEAD
-                        code_height = (
-                            len(code_lines) * line_height + line_height
-                        )
-
-                        # Draw code block background and border
-                        f.write(
-                            f'puts "rectangle {margin} {y_pos} {page_width - margin*2} {code_height} width=1.0"\n'
-=======
                         code_height = len(code_lines) * line_height + line_height
 
                         # Draw code block background and border
                         f.write(
                             f'puts "rectangle {margin} {y_pos} {page_width - margin * 2} {code_height} width=1.0"\n'
->>>>>>> 933c8e76
                         )
 
                         # Process each line of code
@@ -926,28 +622,16 @@
                         if item_type == "list" and "items" in item:
                             # Handle old-style list format
                             for list_item in item["items"]:
-<<<<<<< HEAD
-                                f.write(f'puts "text {margin} {y_pos} \"• \"\n')
-                                f.write(
-                                    f'puts "text {margin + list_indent} {y_pos} \"{self._escape_hcl(list_item)}\""\n'
-=======
                                 f.write(f'puts "text {margin} {y_pos} \\"• \\"\n')
                                 f.write(
                                     f'puts "text {margin + list_indent} {y_pos} \\"{self._escape_hcl(list_item)}\\""\n'
->>>>>>> 933c8e76
                                 )
                                 y_pos += line_height
                         else:
                             # Handle single bullet point
-<<<<<<< HEAD
-                            f.write(f'puts "text {margin} {y_pos} \"• \"\n')
-                            f.write(
-                                f'puts "text {margin + list_indent} {y_pos} \"{self._escape_hcl(item_content)}\""\n'
-=======
                             f.write(f'puts "text {margin} {y_pos} \\"• \\"\n')
                             f.write(
                                 f'puts "text {margin + list_indent} {y_pos} \\"{self._escape_hcl(item_content)}\\""\n'
->>>>>>> 933c8e76
                             )
                             y_pos += line_height
                     else:
@@ -966,11 +650,7 @@
                             else:
                                 # Write the current line
                                 f.write(
-<<<<<<< HEAD
-                                    f'puts "text {margin} {y_pos} \"{self._escape_hcl(current_line)}\""\n'
-=======
                                     f'puts "text {margin} {y_pos} \\"{self._escape_hcl(current_line)}\\""\n'
->>>>>>> 933c8e76
                                 )
                                 y_pos += line_height
                                 current_line = word
@@ -978,11 +658,7 @@
                         # Write the last line if not empty
                         if current_line:
                             f.write(
-<<<<<<< HEAD
-                                f'puts "text {margin} {y_pos} \"{self._escape_hcl(current_line)}\""\n'
-=======
                                 f'puts "text {margin} {y_pos} \\"{self._escape_hcl(current_line)}\\""\n'
->>>>>>> 933c8e76
                             )
                             y_pos += line_height
 
@@ -992,26 +668,16 @@
                 # Add timestamp at the bottom of the last page
                 timestamp = time.strftime("%Y-%m-%d %H:%M:%S")
                 f.write(
-<<<<<<< HEAD
-                    f'puts "text {margin} {page_height - margin} \"Generated: {timestamp}\""\n'
-=======
                     f'puts "text {margin} {page_height - margin} \\"Generated: {timestamp}\\""\n'
->>>>>>> 933c8e76
                 )
 
             logger.info(f"Created HCL file: {hcl_path}")
             return hcl_path
-<<<<<<< HEAD
-            
-=======
-
->>>>>>> 933c8e76
+
         except Exception as e:
             logger.error(f"Error creating HCL document: {e}")
             return None
 
-<<<<<<< HEAD
-=======
     def create_pdf_hcl(
         self, pdf_path: str, title: str, qr_path: str = None, images: List[str] = None
     ) -> Optional[str]:
@@ -1209,7 +875,6 @@
             logger.error(format_error("conversion", "Failed to convert document", e))
             return None
 
->>>>>>> 933c8e76
     def _escape_hcl(self, text: str) -> str:
         """Escape special characters for HCL."""
         if not text:
