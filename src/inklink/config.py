from pydantic import BaseModel, Field
<<<<<<< HEAD
=======
import os
>>>>>>> d6ff7c62

class HCLResourceConfig(BaseModel):
    resource_type: str = Field(..., description="Type of the HCL resource")
    resource_name: str = Field(..., description="Name of the HCL resource")
<<<<<<< HEAD
    attributes: dict = Field(default_factory=dict, description="Resource attributes")
=======
    attributes: dict = Field(default_factory=dict, description="Resource attributes")
# Default configuration dictionary for InkLink
CONFIG = {
    # Server settings
    "HOST": os.environ.get("INKLINK_HOST", "0.0.0.0"),
    "PORT": int(os.environ.get("INKLINK_PORT", 9999)),
    # File paths
    "TEMP_DIR": os.environ.get("INKLINK_TEMP", "/tmp/inklink"),
    "OUTPUT_DIR": os.environ.get("INKLINK_OUTPUT", "/tmp/inklink/output"),
    # External tools
    "RMAPI_PATH": os.environ.get("INKLINK_RMAPI", "/usr/local/bin/rmapi"),
    "DRAWJ2D_PATH": os.environ.get("INKLINK_DRAWJ2D", "/usr/local/bin/drawj2d"),
    # Remarkable settings
    "RM_FOLDER": os.environ.get("INKLINK_RM_FOLDER", "InkLink"),
    # Remarkable Pro page dimensions (portrait mode)
    "PAGE_WIDTH": int(os.environ.get("INKLINK_PAGE_WIDTH", 2160)),
    "PAGE_HEIGHT": int(os.environ.get("INKLINK_PAGE_HEIGHT", 1620)),
    "PAGE_MARGIN": int(os.environ.get("INKLINK_PAGE_MARGIN", 120)),
    # Font configuration
    "HEADING_FONT": os.environ.get("INKLINK_HEADING_FONT", "Liberation Sans"),
    "BODY_FONT": os.environ.get("INKLINK_BODY_FONT", "Liberation Sans"),
    "CODE_FONT": os.environ.get("INKLINK_CODE_FONT", "DejaVu Sans Mono"),
    # Retry settings
    "MAX_RETRIES": int(os.environ.get("INKLINK_MAX_RETRIES", 3)),
    "RETRY_DELAY": int(os.environ.get("INKLINK_RETRY_DELAY", 2)),  # seconds
    # Logging
    "LOG_LEVEL": os.environ.get("INKLINK_LOG_LEVEL", "INFO"),
    "LOG_FILE": os.environ.get("INKLINK_LOG_FILE", "inklink.log"),
    # PDF rendering mode: "outline" for vector outlines via drawj2d or "raster" for PNG rasterization
    "PDF_RENDER_MODE": os.environ.get("INKLINK_PDF_RENDER_MODE", "outline"),
    # MyScript iink SDK configuration
    "MYSCRIPT_APP_KEY": os.environ.get("MYSCRIPT_APP_KEY", ""),
    "MYSCRIPT_HMAC_KEY": os.environ.get("MYSCRIPT_HMAC_KEY", ""),
}
>>>>>>> d6ff7c62
<|MERGE_RESOLUTION|>--- conflicted
+++ resolved
@@ -1,16 +1,11 @@
 from pydantic import BaseModel, Field
-<<<<<<< HEAD
-=======
 import os
->>>>>>> d6ff7c62
 
 class HCLResourceConfig(BaseModel):
     resource_type: str = Field(..., description="Type of the HCL resource")
     resource_name: str = Field(..., description="Name of the HCL resource")
-<<<<<<< HEAD
     attributes: dict = Field(default_factory=dict, description="Resource attributes")
-=======
-    attributes: dict = Field(default_factory=dict, description="Resource attributes")
+
 # Default configuration dictionary for InkLink
 CONFIG = {
     # Server settings
@@ -43,5 +38,4 @@
     # MyScript iink SDK configuration
     "MYSCRIPT_APP_KEY": os.environ.get("MYSCRIPT_APP_KEY", ""),
     "MYSCRIPT_HMAC_KEY": os.environ.get("MYSCRIPT_HMAC_KEY", ""),
-}
->>>>>>> d6ff7c62
+}