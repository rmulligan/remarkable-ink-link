--- conflicted
+++ resolved
@@ -6,26 +6,9 @@
 """
 import json
 import logging
-<<<<<<< HEAD
 import os
 import time
 import traceback
-import uuid
-from http.server import HTTPServer, BaseHTTPRequestHandler
-from typing import Dict, Optional, Tuple
-
-from inklink.config import CONFIG
-from inklink.services.document_service import DocumentService
-from inklink.services.pdf_service import PDFService
-from inklink.services.qr_service import QRCodeService
-from inklink.services.remarkable_service import RemarkableService
-from inklink.services.web_scraper_service import WebScraperService
-from inklink.utils import is_safe_url
-=======
-import json
-import traceback
-import os
-import time
 import uuid
 import cgi
 import subprocess
@@ -45,17 +28,12 @@
 
 # Define a TypeVar for our custom server type
 ServerType = TypeVar("ServerType", bound="CustomHTTPServer")
->>>>>>> d37c1e8c
 
 
 def setup_logging():
     logging.basicConfig(
-<<<<<<< HEAD
-        level=logging.INFO, format="%(asctime)s %(levelname)s %(message)s"
-=======
         format="%(asctime)s - %(name)s - %(levelname)s - %(message)s",
         level=logging.INFO,
->>>>>>> d37c1e8c
     )
     return logging.getLogger("inklink.server")
 
@@ -78,11 +56,6 @@
         ai_service=None,
         **kwargs,
     ):
-<<<<<<< HEAD
-        from src.inklink.services.ai_service import AIService
-
-=======
->>>>>>> d37c1e8c
         self.qr_service = qr_service or QRCodeService(CONFIG["TEMP_DIR"])
         self.pdf_service = pdf_service or PDFService(
             CONFIG["TEMP_DIR"], CONFIG["OUTPUT_DIR"]
@@ -310,19 +283,12 @@
 
         if self.path == "/upload":
             # Minimal multipart parser for .rm file
-<<<<<<< HEAD
-            import cgi
-
             env = {"REQUEST_METHOD": "POST"}
             # Headers dictionary for potential future use
             # headers = {k: v for k, v in self.headers.items()}
             fs = cgi.FieldStorage(
                 fp=self.rfile, headers=self.headers, environ=env, keep_blank_values=True
             )
-=======
-            env = {"REQUEST_METHOD": "POST"}
-            fs = cgi.FieldStorage(fp=self.rfile, environ=env, keep_blank_values=True)
->>>>>>> d37c1e8c
             fileitem = fs["file"] if "file" in fs else None
             if not fileitem or not fileitem.file:
                 self._send_json({"error": "No file uploaded"}, status=400)
@@ -640,11 +606,7 @@
 
     httpd = CustomHTTPServer(server_address, handler_factory)
     logger = setup_logging()
-<<<<<<< HEAD
-    logger.info(f"InkLink server listening on {host}:{port}")
-=======
     logger.info(f"InkLink server listening on {host_value}:{port_value}")
->>>>>>> d37c1e8c
     try:
         httpd.serve_forever()
     except KeyboardInterrupt:
