from abc import ABC, abstractmethod
from typing import Dict, List, Optional, Tuple, Any


class IQRCodeService(ABC):
    @abstractmethod
    def generate_qr(self, url: str) -> Tuple[str, str]:
        """Generate QR code for URL and return (filepath, filename)"""
        pass


class IWebScraperService(ABC):
    @abstractmethod
    def scrape(self, url: str) -> Dict:
        """Scrape webpage content and return structured data"""
        pass


class IDocumentService(ABC):
    @abstractmethod
    def create_hcl(self, url: str, qr_path: str, content: Dict) -> Optional[str]:
        """Create HCL script from content"""
        pass

    @abstractmethod
    def create_rmdoc(self, hcl_path: str, url: str) -> Optional[str]:
        """Convert HCL to Remarkable document"""
        pass


class IPDFService(ABC):
    @abstractmethod
    def is_pdf_url(self, url: str) -> bool:
        """Check if URL points to PDF"""
        pass

    @abstractmethod
    def process_pdf(self, url: str, qr_path: str) -> Optional[Dict]:
        """Process PDF URL and return document info"""
        pass


class IRemarkableService(ABC):
    @abstractmethod
    def upload(self, doc_path: str, title: str) -> Tuple[bool, str]:
        """Upload document to Remarkable Cloud"""
        pass


class IHandwritingRecognitionService(ABC):
    @abstractmethod
    def initialize_iink_sdk(self, application_key: str, hmac_key: str) -> bool:
        """Initialize the MyScript iink SDK with authentication keys"""
        pass

    @abstractmethod
    def extract_strokes(self, rm_file_path: str) -> List[Dict[str, Any]]:
        """Extract strokes from a reMarkable file"""
        pass

<<<<<<< HEAD
=======
    @abstractmethod
    def convert_to_iink_format(self, strokes: List[Dict[str, Any]]) -> Dict[str, Any]:
        """Convert reMarkable strokes to iink SDK compatible format"""
        pass

>>>>>>> 0ef972c8
    @abstractmethod
    def recognize_handwriting(
        self,
        iink_data: Dict[str, Any],
        content_type: str = "Text",
        language: str = "en_US",
    ) -> Dict[str, Any]:
        """Process ink data through the iink SDK and return recognition results"""
        pass

    @abstractmethod
    def export_content(
        self, content_id: str, format_type: str = "text"
    ) -> Dict[str, Any]:
        """Export recognized content in the specified format (text, JIIX, etc.)"""
        pass


class IGoogleDocsService(ABC):
    @abstractmethod
    def fetch(self, url_or_id: str) -> Dict:
        """Fetch Google Docs document by URL or ID and return structured data"""
        pass<|MERGE_RESOLUTION|>--- conflicted
+++ resolved
@@ -58,14 +58,11 @@
         """Extract strokes from a reMarkable file"""
         pass
 
-<<<<<<< HEAD
-=======
     @abstractmethod
     def convert_to_iink_format(self, strokes: List[Dict[str, Any]]) -> Dict[str, Any]:
         """Convert reMarkable strokes to iink SDK compatible format"""
         pass
 
->>>>>>> 0ef972c8
     @abstractmethod
     def recognize_handwriting(
         self,
