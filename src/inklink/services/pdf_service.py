--- conflicted
+++ resolved
@@ -6,10 +6,6 @@
 from urllib.parse import urlparse
 from typing import Dict, Optional, Any
 import logging
-<<<<<<< HEAD
-
-# CONFIG import removed (no longer used)
-=======
 import pdf2image
 import graphviz
 import reportlab
@@ -19,7 +15,6 @@
 import reportlab.platypus
 import reportlab.lib.colors
 import reportlab.lib.styles
->>>>>>> a58d764e
 
 # Configure logging
 logger = logging.getLogger(__name__)
@@ -144,124 +139,114 @@
 
         except Exception as e:
             logger.error(f"Error extracting PDF title: {e}")
-<<<<<<< HEAD
-
-
-=======
             return "PDF Document"
 
 
->>>>>>> a58d764e
-def generate_index_notebook(
-    self, pages: list, output_path: str, graph_title: str = "Index Node Graph"
-) -> None:
-    """
-    Generate an index notebook as a PDF containing a node graph with cross-references.
-
-    Args:
-        pages: List of dicts, each with keys:
-            - 'title': Title of the handwritten page
-            - 'summary': Short summary of the page
-            - 'page_number': Page number in the notebook
-            - 'device_location': Device-specific location or identifier
-            - 'links': List of page numbers this page references (optional)
-        output_path: Path to save the generated PDF
-        graph_title: Title for the node graph
-
-    Returns:
-        None. Writes the PDF to output_path.
-
-    The node graph is generated using Graphviz and embedded in the PDF.
-    Each node represents a page, with edges for cross-references.
-    The PDF includes a table of pages with titles, summaries, page numbers, and device locations.
-    """
-    import tempfile
-    from graphviz import Digraph
-    from reportlab.lib.pagesizes import letter
-    from reportlab.pdfgen import canvas
-    from reportlab.platypus import (
-        Table,
-        TableStyle,
-        SimpleDocTemplate,
-        Paragraph,
-        Spacer,
-    )
-    from reportlab.lib import colors
-    from reportlab.lib.styles import getSampleStyleSheet
-    import os
-
-    # Step 1: Build the node graph using Graphviz
-    dot = Digraph(comment=graph_title)
-    for page in pages:
-        label = f"{page['page_number']}: {page['title']}"
-        dot.node(str(page["page_number"]), label)
-    for page in pages:
-        if "links" in page:
-            for ref in page["links"]:
-                dot.edge(str(page["page_number"]), str(ref))
-
-    # Step 2: Render the graph to a temporary PNG file
-    with tempfile.TemporaryDirectory() as tmpdir:
-        graph_path = os.path.join(tmpdir, "index_graph.png")
-        dot.render(filename=graph_path, format="png", cleanup=True)
-        graph_img_path = graph_path + ".png"
-
-        # Step 3: Build the PDF
-        doc = SimpleDocTemplate(output_path, pagesize=letter)
-        elements = []
-        styles = getSampleStyleSheet()
-        elements.append(Paragraph(graph_title, styles["Title"]))
-        elements.append(Spacer(1, 12))
-
-        # Insert the node graph image
-        from reportlab.platypus import Image
-
-        elements.append(Image(graph_img_path, width=500, height=300))
-        elements.append(Spacer(1, 24))
-
-        # Table of pages
-        data = [["Page", "Title", "Summary", "Device Location"]]
+    def generate_index_notebook(
+        self, pages: list, output_path: str, graph_title: str = "Index Node Graph"
+    ) -> None:
+        """
+        Generate an index notebook as a PDF containing a node graph with cross-references.
+
+        Args:
+            pages: List of dicts, each with keys:
+                - 'title': Title of the handwritten page
+                - 'summary': Short summary of the page
+                - 'page_number': Page number in the notebook
+                - 'device_location': Device-specific location or identifier
+                - 'links': List of page numbers this page references (optional)
+            output_path: Path to save the generated PDF
+            graph_title: Title for the node graph
+
+        Returns:
+            None. Writes the PDF to output_path.
+
+        The node graph is generated using Graphviz and embedded in the PDF.
+        Each node represents a page, with edges for cross-references.
+        The PDF includes a table of pages with titles, summaries, page numbers, and device locations.
+        """
+        import tempfile
+        from graphviz import Digraph
+        from reportlab.lib.pagesizes import letter
+        from reportlab.pdfgen import canvas
+        from reportlab.platypus import (
+            Table,
+            TableStyle,
+            SimpleDocTemplate,
+            Paragraph,
+            Spacer,
+        )
+        from reportlab.lib import colors
+        from reportlab.lib.styles import getSampleStyleSheet
+        import os
+
+        # Step 1: Build the node graph using Graphviz
+        dot = Digraph(comment=graph_title)
         for page in pages:
-            data.append(
-                [
-                    page["page_number"],
-                    page["title"],
-                    page.get("summary", ""),
-                    page.get("device_location", ""),
-                ]
+            label = f"{page['page_number']}: {page['title']}"
+            dot.node(str(page["page_number"]), label)
+        for page in pages:
+            if "links" in page:
+                for ref in page["links"]:
+                    dot.edge(str(page["page_number"]), str(ref))
+
+        # Step 2: Render the graph to a temporary PNG file
+        with tempfile.TemporaryDirectory() as tmpdir:
+            graph_path = os.path.join(tmpdir, "index_graph.png")
+            dot.render(filename=graph_path, format="png", cleanup=True)
+            graph_img_path = graph_path + ".png"
+
+            # Step 3: Build the PDF
+            doc = SimpleDocTemplate(output_path, pagesize=letter)
+            elements = []
+            styles = getSampleStyleSheet()
+            elements.append(Paragraph(graph_title, styles["Title"]))
+            elements.append(Spacer(1, 12))
+
+            # Insert the node graph image
+            from reportlab.platypus import Image
+
+            elements.append(Image(graph_img_path, width=500, height=300))
+            elements.append(Spacer(1, 24))
+
+            # Table of pages
+            data = [["Page", "Title", "Summary", "Device Location"]]
+            for page in pages:
+                data.append(
+                    [
+                        page["page_number"],
+                        page["title"],
+                        page.get("summary", ""),
+                        page.get("device_location", ""),
+                    ]
+                )
+            table = Table(data, repeatRows=1)
+            table.setStyle(
+                TableStyle(
+                    [
+                        ("BACKGROUND", (0, 0), (-1, 0), colors.grey),
+                        ("TEXTCOLOR", (0, 0), (-1, 0), colors.whitesmoke),
+                        ("ALIGN", (0, 0), (-1, -1), "LEFT"),
+                        ("FONTNAME", (0, 0), (-1, 0), "Helvetica-Bold"),
+                        ("BOTTOMPADDING", (0, 0), (-1, 0), 12),
+                        ("BACKGROUND", (0, 1), (-1, -1), colors.beige),
+                        ("GRID", (0, 0), (-1, -1), 1, colors.black),
+                    ]
+                )
             )
-        table = Table(data, repeatRows=1)
-        table.setStyle(
-            TableStyle(
-                [
-                    ("BACKGROUND", (0, 0), (-1, 0), colors.grey),
-                    ("TEXTCOLOR", (0, 0), (-1, 0), colors.whitesmoke),
-                    ("ALIGN", (0, 0), (-1, -1), "LEFT"),
-                    ("FONTNAME", (0, 0), (-1, 0), "Helvetica-Bold"),
-                    ("BOTTOMPADDING", (0, 0), (-1, 0), 12),
-                    ("BACKGROUND", (0, 1), (-1, -1), colors.beige),
-                    ("GRID", (0, 0), (-1, -1), 1, colors.black),
-                ]
-            )
-        )
-        elements.append(table)
-        elements.append(Spacer(1, 24))
-
-        # Add cross-reference details
-        elements.append(Paragraph("Cross-References", styles["Heading2"]))
-        for page in pages:
-            if "links" in page and page["links"]:
-                refs = ", ".join(str(ref) for ref in page["links"])
-                elements.append(
-                    Paragraph(
-                        f"Page {page['page_number']} references: {refs}",
-                        styles["Normal"],
+            elements.append(table)
+            elements.append(Spacer(1, 24))
+
+            # Add cross-reference details
+            elements.append(Paragraph("Cross-References", styles["Heading2"]))
+            for page in pages:
+                if "links" in page and page["links"]:
+                    refs = ", ".join(str(ref) for ref in page["links"])
+                    elements.append(
+                        Paragraph(
+                            f"Page {page['page_number']} references: {refs}",
+                            styles["Normal"],
+                        )
                     )
-                )
-
-<<<<<<< HEAD
-        doc.build(elements)
-        return "PDF Document"
-=======
-        doc.build(elements)
->>>>>>> a58d764e
+
+            doc.build(elements)