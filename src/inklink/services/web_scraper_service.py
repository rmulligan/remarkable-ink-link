--- conflicted
+++ resolved
@@ -73,70 +73,10 @@
                 # Use Mozilla Readability to get clean article content
                 doc = Document(html_content)
                 content_html = doc.summary()
-<<<<<<< HEAD
-                container = BeautifulSoup(content_html, "html.parser")
-            except Exception as e:
-                logger.warning(f"Readability extraction failed: {e}")
-                container = soup.body or soup
-        else:
-            container = soup.body or soup
-
-        structured = []
-        images = []
-        if container:
-            for tag in container.find_all(
-                ["h1", "h2", "h3", "h4", "h5", "h6", "p", "ul", "ol", "pre", "img"]
-            ):
-                name = tag.name.lower()
-                if name == "img":
-                    src = tag.get("src") or ""
-                    if src:
-                        img_url = urljoin(url, src)
-                        alt = tag.get("alt", "").strip()
-                        images.append({"url": img_url, "caption": alt})
-                        structured.append(
-                            {"type": "image", "url": img_url, "caption": alt}
-                        )
-                elif name in ["h1", "h2", "h3", "h4", "h5", "h6"]:
-                    structured.append(
-                        {"type": name, "content": tag.get_text(strip=True)}
-                    )
-                elif name == "p":
-                    text = tag.get_text(strip=True)
-                    if text:
-                        structured.append({"type": "paragraph", "content": text})
-                elif name in ["ul", "ol"]:
-                    items = [
-                        li.get_text(strip=True)
-                        for li in tag.find_all("li")
-                        if li.get_text(strip=True)
-                    ]
-                    if items:
-                        structured.append({"type": "list", "items": items})
-                elif name == "pre":
-                    code = tag.get_text()
-                    if code:
-                        structured.append({"type": "code", "content": code})
-        # Fallback to raw text if nothing extracted
-        if not structured:
-            text = soup.get_text(separator=" ", strip=True)
-            structured.append({"type": "paragraph", "content": text})
-        # Debug: log structured content information
-        logger.info(f"Extracted content structure: {len(structured)} items")
-        logger.info(f"First content item type: {structured[0]['type'] if structured else 'None'}")
-        return {"title": title, "structured_content": structured, "images": images}
-
-    def _extract_title_directly(self, url: str) -> str:
-        """Extract title directly from URL using requests and BeautifulSoup.
-
-        Args:
-            url: The URL to extract title from
-=======
                 logger.debug("Mozilla Readability extraction completed")
 
                 # Extract structured content from the cleaned HTML
                 content = extract_structured_content(content_html, url)
->>>>>>> 29cfe552
 
                 # If Readability found a title, use it
                 doc_title = doc.short_title()
