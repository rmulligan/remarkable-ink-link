"""Document creation service for Pi Share Receiver.

This service converts web content to reMarkable-compatible documents
using drawj2d to generate native reMarkable ink files.
"""

import os
import time
import json
import logging
import subprocess
import markdown
from bs4 import BeautifulSoup
from typing import Dict, Any, Optional, List

# Use central configuration from inklink.config
from inklink.config import CONFIG

# Import utility functions for error handling
from inklink.utils import retry_operation, format_error

# Configure logging
logger = logging.getLogger(__name__)


class DocumentService:
    """Creates reMarkable documents from web content."""

    def __init__(self, temp_dir: str, drawj2d_path: str):
        """Initialize with directories and paths.

        Args:
            temp_dir: Directory for temporary files
            drawj2d_path: Path to drawj2d executable
        """
        self.temp_dir = temp_dir
        self.drawj2d_path = drawj2d_path
        os.makedirs(temp_dir, exist_ok=True)

        # Font configuration from central config - use Lines font for Remarkable
        self.heading_font = "Lines-Bold"
        self.body_font = "Lines"
        self.code_font = "Lines"

        # Remarkable Pro page size (portrait mode)
        self.page_width = 2160  # Updated for Remarkable Pro
        self.page_height = 1620  # Updated for Remarkable Pro
        self.margin = 120
        self.line_height = 40

    def create_hcl(
        self, url: str, qr_path: str, content: Dict[str, Any]
    ) -> Optional[str]:
        """Create HCL script from web content."""
        try:
            # Ensure we have valid content, even if minimal
            if not content:
                content = {"title": f"Page from {url}", "structured_content": []}

            logger.info(f"Creating HCL document for: {content.get('title', url)}")

            # Generate HCL file path
            hcl_filename = f"doc_{hash(url)}_{int(time.time())}.hcl"
            hcl_path = os.path.join(self.temp_dir, hcl_filename)

            with open(hcl_path, "w", encoding="utf-8") as f:
                # Set page size - use direct syntax based on drawj2d docs
                f.write(f'puts "size {self.page_width} {self.page_height}"\n\n')

                # Set font and pen
                f.write(f'puts "set_font {self.heading_font} 36"\n')
                f.write('puts "pen black"\n\n')

                # Set title position
                y_pos = self.margin

                # Add title
<<<<<<< HEAD
                title = content.get("title", "Untitled Document")
                f.write(
                    f'puts "text {self.margin} {y_pos} \\"{self._escape_hcl(title)}\\""\n'
                )
                # Space after title
                y_pos += self.line_height

=======
                title = content.get('title', 'Untitled Document')
                f.write(f'puts "text {self.margin} {y_pos} \\"{self._escape_hcl(title)}\\""\n')
                # Space after title
                y_pos += self.line_height
                
>>>>>>> d2c11635
                # Add URL under title
                f.write(f'puts "set_font {self.body_font} 20"\n')
                f.write(
                    f'puts "text {self.margin} {y_pos} \\"Source: {self._escape_hcl(url)}\\""\n'
                )
                y_pos += self.line_height

                # Add horizontal line separator
                f.write(
                    f'puts "line {self.margin} {y_pos} {self.page_width - self.margin} {y_pos} width=1.0"\n'
                )
                y_pos += self.line_height

                # Add QR code if available
                if os.path.exists(qr_path):
                    qr_size = 350
                    qr_x = self.page_width - self.margin - qr_size
                    f.write(
                        f'puts "rectangle {qr_x-5} {y_pos-5} {qr_size+10} {qr_size+10} width=1.0"\n'
                    )
                    f.write(
                        f'puts "image {qr_x} {y_pos} {qr_size} {qr_size} \\"{qr_path}\\""\n'
                    )

                # Process structured content
                y_pos += qr_size + self.line_height

                structured_content = content.get("structured_content", [])

                for item in structured_content:
<<<<<<< HEAD
                    item_type = item.get("type", "paragraph")
                    # Allow list items with 'items'
                    if item_type == "list" and item.get("items"):
                        item_content = None
                    else:
                        item_content = item.get("content", "")
                        if not item_content:
                            continue

=======
                    item_type = item.get('type', 'paragraph')
                    # Allow list items with 'items'
                    if item_type == 'list' and item.get('items'):
                        for sub_item in item.get('items', []):
                            sub_item_content = sub_item.get('content', '')
                            if not sub_item_content:
                                continue
                            # Render each sub-item as a bullet point
                            f.write(f'puts "text {self.margin + 20} {y_pos} \\"- {self._escape_hcl(sub_item_content)}\\""\n')
                            y_pos += self.line_height
                    else:
                        item_content = item.get('content', '')
                        if not item_content:
                            continue
                        
>>>>>>> d2c11635
                    # Check if we need a new page
                    if y_pos > (self.page_height - self.margin * 2):
                        f.write('puts "newpage"\n')
                        y_pos = self.margin

                    # Process based on content type
                    if item_type == "h1" or item_type == "heading":
                        f.write(f'puts "set_font {self.heading_font} 32"\n')
                        f.write(
                            f'puts "text {self.margin} {y_pos} \\"{self._escape_hcl(item_content)}\\""\n'
                        )
                        f.write(f'puts "set_font {self.body_font} 20"\n')
                        y_pos += self.line_height * 1.5
                    elif item_type == "h2":
                        f.write(f'puts "set_font {self.heading_font} 28"\n')
                        f.write(
                            f'puts "text {self.margin} {y_pos} \\"{self._escape_hcl(item_content)}\\""\n'
                        )
                        f.write(f'puts "set_font {self.body_font} 20"\n')
                        y_pos += self.line_height * 1.3
                    elif item_type == "h3" or item_type in ["h4", "h5", "h6"]:
                        f.write(f'puts "set_font {self.heading_font} 24"\n')
                        f.write(
                            f'puts "text {self.margin} {y_pos} \\"{self._escape_hcl(item_content)}\\""\n'
                        )
                        f.write(f'puts "set_font {self.body_font} 20"\n')
                        y_pos += self.line_height * 1.2
                    elif item_type == "code":
                        # Start code block
                        code_x = self.margin + 20
                        code_y = y_pos + self.line_height
                        code_lines = item_content.split("\n")
                        code_height = (
                            len(code_lines) * self.line_height + self.line_height
                        )

                        # Draw code block background and border
                        f.write(
                            f'puts "rectangle {self.margin} {y_pos} {self.page_width - self.margin*2} {code_height} width=1.0"\n'
                        )

                        # Process each line of code
                        f.write(f'puts "set_font {self.code_font} 18"\n')
                        for i, line in enumerate(code_lines):
                            line_y = code_y + (i * self.line_height)
                            f.write(
                                f'puts "text {code_x} {line_y} \\"{self._escape_hcl(line)}\\""\n'
                            )

                        f.write(f'puts "set_font {self.body_font} 20"\n')
                        y_pos += code_height + self.line_height
                    elif item_type == "list" or item_type == "bullet":
                        list_indent = 30

                        if item_type == "list" and "items" in item:
                            # Handle old-style list format
                            for list_item in item["items"]:
                                f.write(f'puts "text {self.margin} {y_pos} \\"• \\"\n')
                                f.write(
                                    f'puts "text {self.margin + list_indent} {y_pos} \\"{self._escape_hcl(list_item)}\\""\n'
                                )
                                y_pos += self.line_height
                        else:
                            # Handle single bullet point
                            f.write(f'puts "text {self.margin} {y_pos} \\"• \\"\n')
                            f.write(
                                f'puts "text {self.margin + list_indent} {y_pos} \\"{self._escape_hcl(item_content)}\\""\n'
                            )
                            y_pos += self.line_height
                    else:
                        # Default to paragraph
                        # Split long content into multiple lines if needed
                        max_chars_per_line = 85
                        paragraph_text = item_content

                        # Word wrap
                        words = paragraph_text.split()
                        current_line = ""

                        for word in words:
                            if len(current_line) + len(word) + 1 <= max_chars_per_line:
                                current_line += " " + word if current_line else word
                            else:
                                # Write the current line
                                f.write(
                                    f'puts "text {self.margin} {y_pos} \\"{self._escape_hcl(current_line)}\\""\n'
                                )
                                y_pos += self.line_height
                                current_line = word

                        # Write the last line if not empty
                        if current_line:
                            f.write(
                                f'puts "text {self.margin} {y_pos} \\"{self._escape_hcl(current_line)}\\""\n'
                            )
                            y_pos += self.line_height

                    # Add spacing between items
                    y_pos += self.line_height * 0.5

                # Add timestamp at the bottom of the last page
                timestamp = time.strftime("%Y-%m-%d %H:%M:%S")
                f.write(
                    f'puts "text {self.margin} {self.page_height - self.margin} \\"Generated: {timestamp}\\""\n'
                )

            logger.info(f"Created HCL file: {hcl_path}")
            # Log a preview for debugging
            with open(hcl_path, "r", encoding="utf-8") as f:
                hcl_preview = f.read(200)
                logger.info(f"HCL preview (first 200 chars): {hcl_preview}")

            return hcl_path
        except Exception as e:
            logger.error(f"Error creating HCL document: {e}")
            return None

    def create_pdf_hcl(
        self, pdf_path: str, title: str, qr_path: str = None
    ) -> Optional[str]:
        """Create HCL script for PDF file."""
        try:
            logger.info(f"Creating HCL document for PDF: {pdf_path}")

            # Generate HCL file path
            hcl_filename = f"pdf_{hash(pdf_path)}_{int(time.time())}.hcl"
            hcl_path = os.path.join(self.temp_dir, hcl_filename)

            with open(hcl_path, "w", encoding="utf-8") as f:
                # Set page size - use direct syntax based on drawj2d docs
                f.write(f'puts "size {self.page_width} {self.page_height}"\n\n')

                # Set font and pen
                f.write(f'puts "set_font {self.heading_font} 36"\n')
                f.write('puts "pen black"\n\n')

                # Set title position
                y_pos = self.margin

                # Add title
                f.write(
                    f'puts "text {self.margin} {y_pos} \\"{self._escape_hcl(title)}\\""\n'
                )
                y_pos += self.line_height * 1.5

                # Add URL under title
                f.write(f'puts "set_font {self.body_font} 20"\n')
                f.write(
                    f'puts "text {self.margin} {y_pos} \\"Source: {self._escape_hcl(os.path.basename(pdf_path))}\\""\n'
                )
                y_pos += self.line_height

                # Add horizontal line separator
                f.write(
                    f'puts "line {self.margin} {y_pos} {self.page_width - self.margin} {y_pos} width=1.0"\n'
                )
                y_pos += self.line_height * 2

                # Add QR code if available
                if qr_path and os.path.exists(qr_path):
                    qr_size = 350
                    qr_x = self.page_width - self.margin - qr_size
                    f.write(
                        f'puts "rectangle {qr_x-5} {y_pos-5} {qr_size+10} {qr_size+10} width=1.0"\n'
                    )
                    f.write(
                        f'puts "image {qr_x} {y_pos} {qr_size} {qr_size} \\"{qr_path}\\""\n'
                    )
                    y_pos += qr_size + self.line_height

                # Add instructions for viewing the PDF
                f.write(
                    f'puts "text {self.margin} {y_pos} \\"This document has been converted to Remarkable format.\\""\n'
                )
                y_pos += self.line_height
                f.write(
                    f'puts "text {self.margin} {y_pos} \\"Original PDF: {self._escape_hcl(os.path.basename(pdf_path))}\\""\n'
                )

                # Add timestamp at the bottom of the page
                timestamp = time.strftime("%Y-%m-%d %H:%M:%S")
                f.write(
                    f'puts "text {self.margin} {self.page_height - self.margin} \\"Generated: {timestamp}\\""\n'
                )

            logger.info(f"Created HCL file for PDF: {hcl_path}")
            return hcl_path
        except Exception as e:
            logger.error(f"Error creating HCL document for PDF: {e}")
            return None

    def create_rmdoc(self, hcl_path: str, url: str) -> Optional[str]:
        """Convert HCL to Remarkable document."""
        try:
            timestamp = int(time.time())
            rm_filename = f"rm_{hash(url)}_{timestamp}.rm"
            rm_path = os.path.join(self.temp_dir, rm_filename)

            return self._convert_to_remarkable(hcl_path, rm_path)
        except Exception as e:
            logger.error(f"Error in create_rmdoc: {e}")
            return None

    def _convert_to_remarkable(self, hcl_path: str, rm_path: str) -> Optional[str]:
        """Convert HCL file to Remarkable format using drawj2d."""
        try:
            logger.info(f"Starting conversion from {hcl_path} to {rm_path}")

            # Input validation
            if not os.path.exists(hcl_path):
                error_msg = format_error("input", "HCL file not found", hcl_path)
                logger.error(error_msg)
                return None
<<<<<<< HEAD

            # Always attempt real conversion via drawj2d
            # (Stub branch removed to ensure conversion is attempted in tests)

=======
                    
            # Always attempt real conversion via drawj2d
            # (Stub branch removed to ensure conversion is attempted in tests)
            
>>>>>>> d2c11635
            # Double check file contents
            try:
                with open(hcl_path, "r") as f:
                    hcl_content = f.read(500)
                    logger.info(
                        f"HCL file content (first 500 chars): {hcl_content[:500]}"
                    )
            except Exception as e:
                logger.error(f"Failed to read HCL file: {e}")

            # Check output path
            output_dir = os.path.dirname(rm_path)
            if not os.path.exists(output_dir):
                logger.info(f"Creating output directory: {output_dir}")
                os.makedirs(output_dir, exist_ok=True)

            # Use parameters for Remarkable format - fixed to not use `-r229` flag
            # -Trm: Target is Remarkable
            # -o: Specify output file
            # -rmv6: Use rmv6 format introduced in Remarkable firmware 3.0
            cmd = [self.drawj2d_path, "-Trm", "-rmv6", "-o", rm_path, hcl_path]
            logger.info(f"Conversion command: {' '.join(cmd)}")

            # Define the conversion function that will be retried if it fails
            def run_conversion(cmd_args):
                logger.info(f"Running drawj2d conversion: {' '.join(cmd_args)}")

                # Running the conversion using subprocess.run for better error handling
                result = subprocess.run(cmd_args, capture_output=True, text=True)
                logger.info(f"Command stdout: {result.stdout}")
                logger.info(f"Command stderr: {result.stderr}")

                if result.returncode != 0:
                    raise RuntimeError(
                        f"drawj2d conversion failed: Exit code {result.returncode}, stderr: {result.stderr}"
                    )

                if not os.path.exists(rm_path):
                    logger.error(
                        f"Output file missing: {rm_path}, even though command reported success"
                    )
                    raise FileNotFoundError(
                        f"Expected output file not created: {rm_path}"
                    )
                else:
                    file_size = os.path.getsize(rm_path)
                    logger.info(
                        f"Output file successfully created: {rm_path} ({file_size} bytes)"
                    )
                    if file_size < 50:
                        logger.error(
                            f"Output file size is suspiciously small: {file_size} bytes. Possible conversion error."
                        )
                        raise ValueError(f"Output file too small: {file_size} bytes")
                    with open(rm_path, "rb") as rf:
                        preview = rf.read(100)
                    logger.info(f"Output file preview (first 100 bytes): {preview}")

                return rm_path

            # Use retry operation for running the conversion
            return retry_operation(
                run_conversion,
                cmd,
                operation_name="Document conversion",
                max_retries=2,  # Only retry a couple of times for conversion
            )

        except Exception as e:
            logger.error(
                format_error(
                    "conversion", "Failed to convert document to Remarkable format", e
                )
            )
            return None

    def _escape_hcl(self, text: str) -> str:
        """Escape special characters for HCL."""
        if not text:
            return ""
        return text.replace("\\", "\\\\").replace('"', '\\"').replace("\n", " ")

    def _process_content(self, content: Dict[str, Any]) -> str:
        """Process content dictionary into plain text.

        Args:
            content: Dictionary containing either structured_content or raw content

        Returns:
            Processed plain text with proper formatting
        """
        plain_content = ""
        if structured_content := content.get("structured_content", []):
            for item in structured_content:
                content_type = item.get("type", "paragraph")
                text = item.get("content", "")

                if content_type.startswith("h"):
                    plain_content += f"{text}\n\n"  # No markdown-style heading
                elif content_type == "paragraph":
                    plain_content += f"{text}\n\n"
                elif content_type == "code":
                    plain_content += f"{text}\n\n"  # No code block markers
                elif content_type == "list" and "items" in item:
                    for list_item in item["items"]:
                        plain_content += f"• {list_item}\n"
                    plain_content += "\n"
                elif content_type == "bullet":
                    plain_content += f"• {text}\n\n"
        else:
            plain_content = content.get("content", "")
            if plain_content and "<" in plain_content and ">" in plain_content:
                plain_content = self._html_to_text(plain_content)

        return plain_content

    def _html_to_text(self, html_content: str) -> str:
        """Extract text content from HTML, preserving structure."""
        try:
            soup = BeautifulSoup(html_content, "html.parser")

            # Remove script and style elements
            for element in soup(["script", "style"]):
                element.extract()

            # Get text
            text = soup.get_text()

            # Break into lines and remove leading/trailing space
            lines = (line.strip() for line in text.splitlines())
            # Break multi-headlines into a line each
            chunks = (phrase.strip() for line in lines for phrase in line.split("  "))
            # Remove blank lines and join with double newlines for paragraphs
            return "\n\n".join(chunk for chunk in chunks if chunk)
        except Exception as e:
            logger.error(f"Error converting HTML to text: {e}")
            return html_content<|MERGE_RESOLUTION|>--- conflicted
+++ resolved
@@ -75,21 +75,11 @@
                 y_pos = self.margin
 
                 # Add title
-<<<<<<< HEAD
-                title = content.get("title", "Untitled Document")
-                f.write(
-                    f'puts "text {self.margin} {y_pos} \\"{self._escape_hcl(title)}\\""\n'
-                )
-                # Space after title
-                y_pos += self.line_height
-
-=======
                 title = content.get('title', 'Untitled Document')
                 f.write(f'puts "text {self.margin} {y_pos} \\"{self._escape_hcl(title)}\\""\n')
                 # Space after title
                 y_pos += self.line_height
-                
->>>>>>> d2c11635
+
                 # Add URL under title
                 f.write(f'puts "set_font {self.body_font} 20"\n')
                 f.write(
@@ -120,17 +110,6 @@
                 structured_content = content.get("structured_content", [])
 
                 for item in structured_content:
-<<<<<<< HEAD
-                    item_type = item.get("type", "paragraph")
-                    # Allow list items with 'items'
-                    if item_type == "list" and item.get("items"):
-                        item_content = None
-                    else:
-                        item_content = item.get("content", "")
-                        if not item_content:
-                            continue
-
-=======
                     item_type = item.get('type', 'paragraph')
                     # Allow list items with 'items'
                     if item_type == 'list' and item.get('items'):
@@ -145,8 +124,7 @@
                         item_content = item.get('content', '')
                         if not item_content:
                             continue
-                        
->>>>>>> d2c11635
+                            
                     # Check if we need a new page
                     if y_pos > (self.page_height - self.margin * 2):
                         f.write('puts "newpage"\n')
@@ -360,17 +338,10 @@
                 error_msg = format_error("input", "HCL file not found", hcl_path)
                 logger.error(error_msg)
                 return None
-<<<<<<< HEAD
-
-            # Always attempt real conversion via drawj2d
-            # (Stub branch removed to ensure conversion is attempted in tests)
-
-=======
                     
             # Always attempt real conversion via drawj2d
             # (Stub branch removed to ensure conversion is attempted in tests)
-            
->>>>>>> d2c11635
+
             # Double check file contents
             try:
                 with open(hcl_path, "r") as f:
