--- conflicted
+++ resolved
@@ -115,9 +115,6 @@
                     item_type = item.get("type", "paragraph")
                     # Allow list items with 'items'
                     if item_type == "list" and item.get("items"):
-<<<<<<< HEAD
-                        item_content = None
-=======
                         for sub_item in item.get("items", []):
                             # Support list items as dicts or plain strings
                             if isinstance(sub_item, dict):
@@ -131,7 +128,6 @@
                                 f'puts "text {self.margin + 20} {y_pos} \\"- {self._escape_hcl(sub_item_content)}\\""\n'
                             )
                             y_pos += self.line_height
->>>>>>> 5489f19e
                     else:
                         item_content = item.get("content", "")
                         if not item_content:
@@ -446,13 +442,8 @@
             Processed plain text with proper formatting
         """
         plain_content = ""
-<<<<<<< HEAD
-        structured_content = content.get("structured_content", [])
-
-        if structured_content:
-=======
+
         if structured_content := content.get("structured_content", []):
->>>>>>> 5489f19e
             for item in structured_content:
                 content_type = item.get("type", "paragraph")
                 text = item.get("content", "")
