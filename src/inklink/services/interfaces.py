--- conflicted
+++ resolved
@@ -46,7 +46,6 @@
         """Upload document to Remarkable Cloud"""
         pass
 
-<<<<<<< HEAD
 class IHandwritingRecognitionService(ABC):
     @abstractmethod
     def extract_strokes(self, rm_file_path: str) -> List[Dict[str, Any]]:
@@ -61,11 +60,10 @@
     @abstractmethod
     def extract_and_recognize(self, rm_file_path: str, language: str = "en_US") -> Dict[str, Any]:
         """Extract strokes and perform handwriting recognition in one step"""
-=======
+        pass
 
 class IGoogleDocsService(ABC):
     @abstractmethod
     def fetch(self, url_or_id: str) -> Dict:
         """Fetch Google Docs document by URL or ID and return structured data"""
->>>>>>> 359a291f
         pass